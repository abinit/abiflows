from __future__ import print_function, division, unicode_literals, absolute_import

import os
import shutil
import inspect
import logging
import collections
import errno
import threading
import subprocess
import time

from monty.json import MSONable
from monty.json import MontyDecoder
from monty.os.path import which
from pymatgen.util.serialization import json_pretty_dump, pmg_serialize
from pymatgen.io.abinit.utils import Directory, File
from pymatgen.io.abinit.utils import irdvars_for_ext
from pymatgen.io.abinit import events
from pymatgen.io.abinit.qutils import time2slurm
from abipy.abio.factories import InputFactory
from abipy.abio.factories import PiezoElasticFromGsFactory
from abipy.abio.inputs import AbinitInput, Cut3DInput
from abipy.abio.input_tags import STRAIN, GROUND_STATE, NSCF, BANDS, PHONON
from abipy.abio.outputs import OutNcFile
from abipy.electrons.gsr import GsrFile
from abipy.electrons.charges import HirshfeldCharges
from abipy.flowtk.netcdf import NetcdfReader, NO_DEFAULT
from fireworks import explicit_serialize
from fireworks.utilities.fw_serializers import serialize_fw
from fireworks.core.firework import Firework, FireTaskBase, FWAction, Workflow
from abiflows.fireworks.tasks.src_tasks_abc import SetupTask, RunTask, ControlTask, SetupError, createSRCFireworks
from abiflows.core.mastermind_abc import ControllerNote, ControlProcedure
from abiflows.core.controllers import AbinitController, WalltimeController, MemoryController
from abiflows.fireworks.utils.fw_utils import FWTaskManager, links_dict_update, set_short_single_core_to_spec
from abiflows.fireworks.utils.math_utils import divisors
from abiflows.fireworks.tasks.abinit_tasks import MergeDdbAbinitTask
from abiflows.fireworks.tasks.abinit_common import TMPDIR_NAME, OUTDIR_NAME, INDIR_NAME, STDERR_FILE_NAME, \
    LOG_FILE_NAME, FILES_FILE_NAME, OUTPUT_FILE_NAME, INPUT_FILE_NAME, MPIABORTFILE, DUMMY_FILENAME, \
    ELPHON_OUTPUT_FILE_NAME, DDK_FILES_FILE_NAME, HISTORY_JSON


RESET_RESTART = ControllerNote.RESET_RESTART
SIMPLE_RESTART = ControllerNote.SIMPLE_RESTART
RESTART_FROM_SCRATCH = ControllerNote.RESTART_FROM_SCRATCH

logger = logging.getLogger(__name__)

class AbinitSRCMixin(object):

    # Prefixes for Abinit (input, output, temporary) files.
    Prefix = collections.namedtuple("Prefix", "idata odata tdata")
    pj = os.path.join

    prefix = Prefix(pj("indata", "in"), pj("outdata", "out"), pj("tmpdata", "tmp"))
    del Prefix, pj

    def get_fw_task_manager(self, fw_spec):
        if 'ftm_file' in fw_spec:
            ftm = FWTaskManager.from_file(fw_spec['ftm_file'])
        else:
            ftm = FWTaskManager.from_user_config()
        ftm.update_fw_policy(fw_spec.get('fw_policy', {}))
        return ftm

    def setup_rundir(self, rundir, create_dirs=False, directories_only=False):
        """Set the run directory."""

        # Files required for the execution.
        if not directories_only:
            self.input_file = File(os.path.join(rundir, INPUT_FILE_NAME))
            self.output_file = File(os.path.join(rundir, OUTPUT_FILE_NAME))
            self.files_file = File(os.path.join(rundir, FILES_FILE_NAME))
            self.log_file = File(os.path.join(rundir, LOG_FILE_NAME))
            self.stderr_file = File(os.path.join(rundir, STDERR_FILE_NAME))

            # This file is produce by Abinit if nprocs > 1 and MPI_ABORT.
            self.mpiabort_file = File(os.path.join(rundir, MPIABORTFILE))

        # Directories with input|output|temporary data.
        self.indir = Directory(os.path.join(rundir, INDIR_NAME))
        self.outdir = Directory(os.path.join(rundir, OUTDIR_NAME))
        self.tmpdir = Directory(os.path.join(rundir, TMPDIR_NAME))

        if create_dirs:
            # Create dirs for input, output and tmp data.
            self.indir.makedirs()
            self.outdir.makedirs()
            self.tmpdir.makedirs()


@explicit_serialize
class AbinitSetupTask(AbinitSRCMixin, SetupTask):

    RUN_PARAMETERS = ['_queueadapter', 'qtk_queueadapter']

    def __init__(self, abiinput, deps=None, task_helper=None, task_type=None, restart_info=None, pass_input=False):
        if task_type is None:
            task_type = task_helper.task_type
        SetupTask.__init__(self, deps=deps, restart_info=restart_info, task_type=task_type)
        self.abiinput = abiinput
        self.pass_input = pass_input

        # # deps are transformed to be a list or a dict of lists
        # if isinstance(deps, dict):
        #     deps = dict(deps)
        #     for k, v in deps.items():
        #         if not isinstance(v, (list, tuple)):
        #             deps[k] = [v]
        # elif deps and not isinstance(deps, (list, tuple)):
        #     deps = [deps]
        # self.deps = deps

        self.task_helper = task_helper
        self.task_helper.set_task(self)

    def setup_directories(self, fw_spec, create_dirs=False):
        SetupTask.setup_directories(self, fw_spec=fw_spec, create_dirs=create_dirs)
        self.setup_rundir(rundir=self.run_dir, create_dirs=create_dirs)

    def run_task(self, fw_spec):
        #TODO create a initialize_setup abstract function in SetupTask and put it there? or move somewhere else?
        #setup the FWTaskManager
        self.ftm = self.get_fw_task_manager(fw_spec)
        if 'previous_src' in fw_spec:
            self.prev_outdir = Directory(os.path.join(fw_spec['previous_src']['src_directories']['run_dir'],
                                                      OUTDIR_NAME))
        return super(AbinitSetupTask, self).run_task(fw_spec)

    def setup_run_parameters(self, fw_spec, parameters=RUN_PARAMETERS):
        self.abiinput.remove_vars(['npkpt', 'npspinor', 'npband', 'npfft', 'bandpp'], strict=False)
        optconf, qtk_qadapter = self.run_autoparal(self.abiinput, fw_spec)

        # if 'queue_adapter_update' in fw_spec:
        #     for qa_key, qa_val in fw_spec['queue_adapter_update'].items():
        #         if qa_key == 'timelimit':
        #             qtk_qadapter.set_timelimit(qa_val)
        #         elif qa_key == 'mem_per_proc':
        #             qtk_qadapter.set_mem_per_proc(qa_val)
        #         elif qa_key == 'master_mem_overhead':
        #             qtk_qadapter.set_master_mem_overhead(qa_val)
        #         else:
        #             raise ValueError('queue_adapter update "{}" is not valid'.format(qa_key))
        self.abiinput.set_vars(optconf.vars)

        return {'_queueadapter': qtk_qadapter.get_subs_dict(), 'qtk_queueadapter': qtk_qadapter}

    def file_transfers(self, fw_spec):
        pass

    def fetch_previous_info(self, fw_spec):
        # Copy the appropriate dependencies in the in dir
        self.resolve_deps(fw_spec)

    def prepare_run(self, fw_spec):
        # if the input is a factory, dynamically create the abinit input. From now on the code will expect an
        # AbinitInput and not a factory. In this case there should be either a single input coming from the previous
        # fws or a deps specifying which input use
        if isinstance(self.abiinput, InputFactory):
            #FIXME save initialization_info somewhere. What to do with the TaskHistory?
            # initialization_info['input_factory'] = self.abiinput
            previous_input = None
            if self.abiinput.input_required:
                previous_fws = fw_spec.get('previous_fws', {})
                # check if the input source is specified
                task_type_source = None
                if isinstance(self.deps, dict):
                    try:
                        task_type_source = [tt for tt, deps in self.deps.items() if '@input' in deps][0]
                    except IndexError:
                        pass
                # if not there should be only one previous fw
                if not task_type_source:
                    if len(previous_fws) != 1:
                        msg = 'The input source cannot be identified from depenencies {}. ' \
                              'required by factory {}.'.format(self.deps, self.abiinput.__class__)
                        logger.error(msg)
                        raise SetupError(msg)
                    task_type_source = previous_fws.keys()[0]
                # the task_type_source should contain just one task and contain the 'input' key
                if len(previous_fws[task_type_source]) != 1 or not previous_fws[task_type_source][0].get('input', None):
                    msg = 'The factory {} requires the input from previous run in the spec'.format(self.abiinput.__class__)
                    logger.error(msg)
                    raise SetupError(msg)
                # a single input exists
                previous_input = previous_fws[task_type_source][0]['input']
                if not isinstance(previous_input, AbinitInput):
                    previous_input = AbinitInput.from_dict(previous_input)
                # initialization_info['previous_input'] = previous_input

            self.abiinput = self.abiinput.build_input(previous_input)

        # initialization_info['initial_input'] = self.abiinput

        # if it's the first run log the initialization of the task
        # if len(self.history) == 0:
        #     self.history.log_initialization(self, initialization_info)

        #TODO check if keeping this in the helpers or removing
        # update data from previous run if it is not a restart
        # if 'previous_fws' in fw_spec and not self.restart_info:
        #     self.load_previous_fws_data(fw_spec)

        # THE FOLLOWING HAS BEEN MOVED TO setup_directories
        # self.setup_rundir(rundir=self.run_dir, create_dirs=True)

        # THE FOLLOWING HAS BEEN MOVED TO fetch_previous_info
        # Copy the appropriate dependencies in the in dir
        # self.resolve_deps(fw_spec)

        # if it's the restart of a previous task, perform specific task updates.
        # perform these updates before writing the input, but after creating the dirs.
        if self.restart_info:
            #TODO check if this is the correct way of doing the restart
            # self.history.log_restart(self.restart_info)
            self.task_helper.restart(self.restart_info)

        # Write files file and input file.
        if not self.files_file.exists:
            self.files_file.write(self.filesfile_string)

        self.input_file.write(str(self.abiinput))

    def run_autoparal(self, abiinput, fw_spec, clean_up='partial'):
        """
        Runs the autoparal using AbinitInput abiget_autoparal_pconfs method.
        The information are retrieved from the FWTaskManager that should be present and contain the standard
        abipy TaskManager, that provides information about the queue adapters.
        """
        #FIXME autoparal may need the deps in some cases. here they are not resolved
        manager = self.ftm.task_manager
        if not manager:
            msg = 'No task manager available: autoparal could not be performed.'
            logger.error(msg)
            raise SetupError(msg)

        autoparal_dir = 'run_autoparal'
        # Set npfft by hand in autoparal if ngfft is found ...
        if 'ngfft' in abiinput:
            if GROUND_STATE in abiinput.runlevel or NSCF in abiinput.runlevel:
                npfft_set = {1, 2, 3, 4, 5, 6}
                ngfft = abiinput['ngfft']
                divsy = divisors(ngfft[1])
                divsz = divisors(ngfft[2])
                npfft_set = npfft_set.intersection(set(divsy))
                npfft_set = npfft_set.intersection(set(divsz))
                if abiinput.ispaw:
                    ngfftdg = abiinput['ngfftdg']
                    divsy = divisors(ngfftdg[1])
                    divsz = divisors(ngfftdg[2])
                    npfft_set = npfft_set.intersection(set(divsy))
                    npfft_set = npfft_set.intersection(set(divsz))
                abiinput['npfft'] = max(npfft_set)
        pconfs = abiinput.abiget_autoparal_pconfs(max_ncpus=manager.max_cores, workdir=autoparal_dir,
                                                  manager=manager)
        optconf = manager.select_qadapter(pconfs)

        d = pconfs.as_dict()
        d["optimal_conf"] = optconf
        json_pretty_dump(d, os.path.join(autoparal_dir, "autoparal.json"))

        # Method to clean the output files
        def safe_rm(name):
            try:
                path = os.path.join(autoparal_dir, name)
                if os.path.isdir(path):
                    shutil.rmtree(path)
                else:
                    os.remove(path)
            except OSError:
                pass

        # clean up useless files.
        if clean_up == 'partial':
            to_be_removed = [TMPDIR_NAME, OUTDIR_NAME, INDIR_NAME]
            for r in to_be_removed:
                safe_rm(os.path.join(autoparal_dir, r))
        elif clean_up == 'full':
            shutil.rmtree(autoparal_dir)

        return optconf, manager.qadapter

    def link_ext(self, ext, source_dir, strict=True):
        source = os.path.join(source_dir, self.prefix.odata + "_" + ext)
        logger.info("Need path {} with ext {}".format(source, ext))
        dest = os.path.join(self.run_dir, self.prefix.idata + "_" + ext)
        if not os.path.exists(source):
            # Try netcdf file. TODO: this case should be treated in a cleaner way.
            source += "-etsf.nc"
            if os.path.exists(source): dest += "-etsf.nc"
        if not os.path.exists(source):
            if strict:
                msg = "{} is needed by this task but it does not exist".format(source)
                logger.error(msg)
                raise SetupError(msg)
            else:
                return None

        # Link path to dest if dest link does not exist.
        # else check that it points to the expected file.
        logger.info("Linking path {} --> {}".format(source, dest))
        if not os.path.exists(dest) or not strict:
            if self.ftm.fw_policy.copy_deps:
                shutil.copyfile(source, dest)
            else:
                os.symlink(source, dest)
            return dest

    def link_ddk(self, source_dir):
        # handle the custom DDK extension on its own
        # accept more than one DDK file in the outdir: multiple perturbations are allowed in a
        # single calculation
        outdata_dir = Directory(os.path.join(source_dir, OUTDIR_NAME))
        ddks = []
        for f in outdata_dir.list_filepaths():
            if f.endswith('_DDK'):
                ddks.append(f)
        if not ddks:
            msg = "DDK is needed by this task but it does not exist"
            logger.error(msg)
            raise SetupError(msg)
        exts = [os.path.basename(ddk).split('_')[-2] for ddk in ddks]
        ddk_files = []
        for ext in exts:
            ddk_files.append(self.link_ext(ext, source_dir))

        return ddk_files


    def resolve_deps_per_task_type(self, previous_tasks, deps_list):
        for previous_task in previous_tasks:
            for d in deps_list:
                if d.startswith('@structure'):
                    source_dir = previous_task['dir']
                    gsr_file = GsrFile(os.path.join(source_dir, 'outdata', 'out_GSR.nc'))
                    self.abiinput.set_structure(gsr_file.structure)
                    # if 'structure' not in previous_task:
                    #     msg = "previous_fws does not contain the structure."
                    #     logger.error(msg)
                    #     raise SetupError(msg)
                    # self.abiinput.set_structure(previous_task['structure'])
                elif d.startswith('@outnc') or d.startswith('#outnc'):
                    varname = d.split('.')[1]
                    outnc_path = os.path.join(previous_task['dir'], self.prefix.odata + "_OUT.nc")
<<<<<<< HEAD
                    outnc_file = OutNcFile(outnc_path)
=======
                    outnc_file = _AbinitOutNcFile(outnc_path)
>>>>>>> ae3205f2
                    vars = outnc_file.get_vars(vars=[varname], strict=True)
                    self.abiinput.set_vars(vars)
                elif not d.startswith('@'):
                    source_dir = previous_task['dir']
                    self.abiinput.set_vars(irdvars_for_ext(d))
                    if d == "DDK":
                        self.link_ddk(source_dir)
                    else:
                        self.link_ext(d, source_dir)

    def resolve_deps(self, fw_spec):
        """
        Method to link the required deps for the current FW.
        Note that different cases are handled here depending whether the current FW is a restart or not and whether
        the rerun is performed in the same folder or not.
        In case of restart the safest choice is to link the deps of the previous FW, so that if they have been
        updated in the meanwhile we are taking the correct one.
        TODO: this last case sounds quite unlikely and should be tested
        """

        # If no deps, nothing to do here
        if not self.deps:
            return

        # If this is the first run of the task, the informations are taken from the 'previous_fws',
        # that should be present.
        previous_fws = fw_spec.get('previous_fws', None)
        if previous_fws is None:
            msg = "No previous_fws data. Needed for dependecies {}.".format(str(self.deps))
            logger.error(msg)
            raise SetupError(msg)

        if not self.restart_info:

            if isinstance(self.deps, (list, tuple)):
                # check that there is only one previous_fws
                if len(previous_fws) != 1 or len(previous_fws.values()[0]) != 1:
                    msg = "previous_fws does not contain a single reference. " \
                          "Specify the dependency for {}.".format(str(self.deps))
                    logger.error(msg)
                    raise SetupError(msg)

                self.resolve_deps_per_task_type(previous_fws.values()[0], self.deps)

            else:
                # deps should be a dict
                for task_type, deps_list in self.deps.items():
                    if task_type not in previous_fws:
                        msg = "No previous_fws data for task type {}.".format(task_type)
                        logger.error(msg)
                        raise SetupError(msg)
                    if len(previous_fws[task_type]) < 1:
                        msg = "Previous_fws does not contain any reference for task type {}, " \
                              "needed in reference {}. ".format(task_type, str(self.deps))
                        logger.error(msg)
                        raise SetupError(msg)
                    elif len(previous_fws[task_type]) > 1:
                        msg = "Previous_fws contains more than a single reference for task type {}, " \
                              "needed in reference {}. Risk of overwriting.".format(task_type, str(self.deps))
                        logger.warning(msg)

                    self.resolve_deps_per_task_type(previous_fws[task_type], deps_list)

        else:
            # If it is a restart, link the one from the previous task.
            # If it's in the same dir, it is assumed that the dependencies have been corretly resolved in the previous
            # run. So do nothing
            # if self.restart_info.previous_dir == self.run_dir:
            previous_run_dir = fw_spec['previous_src']['src_directories']['run_dir']
            #TODO: remove this ?
            if previous_run_dir == self.run_dir:
                logger.info('rerunning in the same dir, no action on the deps')
                return

            #just link everything from the indata folder of the previous run. files needed for restart will be overwritten

            prev_indata = os.path.join(previous_run_dir, INDIR_NAME)
            for f in os.listdir(prev_indata):
                # if the target is already a link, link to the source to avoid many nested levels of linking
                source = os.path.join(prev_indata, f)
                if os.path.islink(source):
                    source = os.readlink(source)
                os.symlink(source, os.path.join(self.run_dir, INDIR_NAME, f))

            # Resolve the dependencies that start with '#'
            if isinstance(self.deps, (list, tuple)):
                # check that there is only one previous_fws
                if len(previous_fws) != 1 or len(previous_fws.values()[0]) != 1:
                    msg = "previous_fws does not contain a single reference. " \
                          "Specify the dependency for {}.".format(str(self.deps))
                    logger.error(msg)
                    raise SetupError(msg)
                deps = [dep for dep in self.deps if dep[0] == '#']
                self.resolve_deps_per_task_type(previous_fws.values()[0], deps)

            else:
                # deps should be a dict
                for task_type, deps_list in self.deps.items():
                    if task_type not in previous_fws:
                        msg = "No previous_fws data for task type {}.".format(task_type)
                        logger.error(msg)
                        raise SetupError(msg)
                    if len(previous_fws[task_type]) < 1:
                        msg = "Previous_fws does not contain any reference for task type {}, " \
                              "needed in reference {}. ".format(task_type, str(self.deps))
                        logger.error(msg)
                        raise SetupError(msg)
                    elif len(previous_fws[task_type]) > 1:
                        msg = "Previous_fws contains more than a single reference for task type {}, " \
                              "needed in reference {}. Risk of overwriting.".format(task_type, str(self.deps))
                        logger.warning(msg)

                    deps_list = [dep for dep in deps_list if dep[0] == '#']
                    self.resolve_deps_per_task_type(previous_fws[task_type], deps_list)

    @property
    def filesfile_string(self):
        """String with the list of files and prefixes needed to execute ABINIT."""
        lines = []
        app = lines.append
        pj = os.path.join

        app(self.input_file.path)                 # Path to the input file
        app(self.output_file.path)                # Path to the output file
        app(pj(self.run_dir, self.prefix.idata))  # Prefix for input data
        app(pj(self.run_dir, self.prefix.odata))  # Prefix for output data
        app(pj(self.run_dir, self.prefix.tdata))  # Prefix for temporary data

        # Paths to the pseudopotential files.
        # Note that here the pseudos **must** be sorted according to znucl.
        # Here we reorder the pseudos if the order is wrong.
        ord_pseudos = []
        znucl = self.abiinput.structure.to_abivars()["znucl"]

        for z in znucl:
            for p in self.abiinput.pseudos:
                if p.Z == z:
                    ord_pseudos.append(p)
                    break
            else:
                raise ValueError("Cannot find pseudo with znucl %s in pseudos:\n%s" % (z, self.pseudos))

        for pseudo in ord_pseudos:
            app(pseudo.path)

        return "\n".join(lines)

    #TODO move this functions to AbinitTaskHelper? they will probably be called just by them
    def out_to_in(self, out_file):
        """
        links or copies, according to the fw_policy, the output file to the input data directory of this task
        and rename the file so that ABINIT will read it as an input data file.

        Returns:
            The absolute path of the new file in the indata directory.
        """
        in_file = os.path.basename(out_file).replace("out", "in", 1)
        dest = os.path.join(self.indir.path, in_file)

        if os.path.exists(dest) and not os.path.islink(dest):
            logger.warning("Will overwrite %s with %s" % (dest, out_file))

        # if rerunning in the same folder the file should be moved anyway
        if self.ftm.fw_policy.copy_deps:
            shutil.copyfile(out_file, dest)
        else:
            # if dest already exists should be overwritten. see also resolve_deps and config_run
            try:
                os.symlink(out_file, dest)
            except OSError as e:
                if e.errno == errno.EEXIST:
                    os.remove(dest)
                    os.symlink(out_file, dest)
                else:
                    raise e

        return dest

    def in_to_in(self, in_file):
        """
        copies the input file to the input of a previous task to the data directory of this task

        Returns:
            The absolute path of the new file in the indata directory.
        """
        dest = os.path.join(self.indir.path, os.path.basename(in_file))

        if os.path.exists(dest) and not os.path.islink(dest):
            logger.warning("Will overwrite %s with %s" % (dest, in_file))

        # os.rename(out_file, dest)
        shutil.copy(in_file, dest)

        return dest

    def remove_restart_vars(self, exts):
        if not isinstance(exts, (list, tuple)):
            exts = [exts]

        remove_vars = [v for e in exts for v in irdvars_for_ext(e).keys()]
        self.abiinput.remove_vars(remove_vars, strict=False)
        logger.info("Removing variables {} from input".format(remove_vars))

    def additional_task_info(self):
        if self.pass_input:
            return {'input': self.abiinput}
        else:
            return {}


@explicit_serialize
class AbinitRunTask(AbinitSRCMixin, RunTask):


    def __init__(self, control_procedure, task_helper, task_type=None):
        if task_type is None:
            task_type = task_helper.task_type
        RunTask.__init__(self, control_procedure=control_procedure, task_type=task_type)
        self.task_helper = task_helper
        self.task_helper.set_task(self)

    def config(self, fw_spec):
        self.ftm = self.get_fw_task_manager(fw_spec)
        self.setup_rundir(self.run_dir, create_dirs=False)

    def run(self, fw_spec):
        #TODO switch back to a simple process instead of a separate thread?
        def abinit_process():
            command = []
            #consider the case of serial execution
            if self.ftm.fw_policy.mpirun_cmd:
                command.extend(self.ftm.fw_policy.mpirun_cmd.split())
                if 'mpi_ncpus' in fw_spec:
                    command.extend(['-np', str(fw_spec['mpi_ncpus'])])
            command.append(self.ftm.fw_policy.abinit_cmd)
            mytimelimit = fw_spec['qtk_queueadapter'].timelimit-self.ftm.fw_policy.timelimit_buffer
            if mytimelimit < 120:
                raise ValueError('Abinit timelimit less than 2 min. Probably wrong queue/job configuration')
            command.extend(['--timelimit', time2slurm(mytimelimit)])
            with open(self.files_file.path, 'r') as stdin, open(self.log_file.path, 'w') as stdout, \
                    open(self.stderr_file.path, 'w') as stderr:
                self.process = subprocess.Popen(command, stdin=stdin, stdout=stdout, stderr=stderr)

            (stdoutdata, stderrdata) = self.process.communicate()
            self.returncode = self.process.returncode

        if os.path.isfile('run.log'):
            from pymatgen.io.abinit.events import EventsParser
            parser = EventsParser()
            report = parser.parse('run.log')
            if report.run_completed:
                self.returncode = 0
                return

        # initialize returncode to avoid missing references in case of exception in the other thread
        self.returncode = None

        thread = threading.Thread(target=abinit_process)
        thread.start()
        thread.join()

    def postrun(self, fw_spec):
        #TODO should this be a general feature of the SRC?
        self.task_helper.conclude_task()
        return {'qtk_queueadapter' :fw_spec['qtk_queueadapter']}


@explicit_serialize
class AbinitControlTask(AbinitSRCMixin, ControlTask):

    def __init__(self, control_procedure, manager=None, max_restarts=10, src_cleaning=None, task_helper=None):
        ControlTask.__init__(self, control_procedure=control_procedure, manager=manager, max_restarts=max_restarts,
                             src_cleaning=src_cleaning)
        self.task_helper = task_helper

    def get_initial_objects_info(self, setup_fw, run_fw, src_directories):
        run_dir = src_directories['run_dir']
        run_task = run_fw.tasks[-1]
        run_task.setup_rundir(rundir=run_dir, create_dirs=False, directories_only=False)
        task_helper = run_task.task_helper
        task_helper.set_task(run_task)
        init_obj_info = {'abinit_input': {'object': setup_fw.tasks[-1].abiinput,
                                          'updates': [{'target': 'setup_task',
                                                       'attribute': 'abiinput'}]},
                         'abinit_output_filepath': {'object': os.path.join(run_dir, OUTPUT_FILE_NAME)},
                         'abinit_log_filepath': {'object': os.path.join(run_dir, LOG_FILE_NAME)},
                         'abinit_mpi_abort_filepath': {'object': os.path.join(run_dir, MPIABORTFILE)},
                         'abinit_outdir_path': {'object': os.path.join(run_dir, OUTDIR_NAME)},
                         'abinit_err_filepath': {'object': os.path.join(run_dir, STDERR_FILE_NAME)}}
        # 'structure': {'object': task_helper.get_final_structure(),
        #               'updates': [{'target': 'setup_task.abiinput',
        #                            'setter': 'set_structure'}]}}
        if hasattr(task_helper, 'get_final_structure'):
            try:
                final_structure = task_helper.get_final_structure()
            except HelperError:
                final_structure = None
            except PostProcessError:
                final_structure = None
            init_obj_info['structure'] = {'object': final_structure,
                                          'updates': [{'target': 'setup_task.abiinput',
                                                       'setter': 'set_structure'}]}
        return init_obj_info

            # initial_objects_info.update({'queue_adapter': {'object': self.run_fw.spec['qtk_queueadapter'],
            #                                            'updates': [{'target': 'fw_spec',
            #                                                         'key': 'qtk_queueadapter'},
            #                                                        {'target': 'fw_spec',
            #                                                         'key': '_queueadapter',
            #                                                         'mod': 'get_subs_dict'}]},


####################
# Helpers
####################

class AbinitTaskHelper(MSONable):
    #TODO add the task_type as an init parameter?
    task_type = 'abinit'

    CRITICAL_EVENTS = []

    def __init__(self):
        self.task = None

    def set_task(self, task):
        self.task = task

    def restart(self, restart_info):
        """
        Restart method. Each subclass should implement its own restart.
        """
        pass

    def prepare_restart(self):
        pass

    def conclude_task(self):
        pass

    def additional_update_spec(self):
        pass

    @pmg_serialize
    def as_dict(self):
        return {}

    @classmethod
    def from_dict(cls, d):
        return cls()


class GsTaskHelper(AbinitTaskHelper):
    @property
    def gsr_path(self):
        """Absolute path of the GSR file. Empty string if file is not present."""
        # Lazy property to avoid multiple calls to has_abiext.
        try:
            return self._gsr_path
        except AttributeError:
            path = self.task.outdir.has_abiext("GSR")
            if path: self._gsr_path = path
            return path

    def open_gsr(self):
        """
        Open the GSR file located in the in the task outdir.
        Returns :class:`GsrFile` object, raise a HelperError exception if file could not be found or file is not readable.
        """
        gsr_path = self.gsr_path
        if not gsr_path:
            msg = "No GSR file available for task {} in {}".format(self, self.task.outdir)
            logger.critical(msg)
            raise HelperError(msg)

        # Open the GSR file.
        from abipy.electrons.gsr import GsrFile
        try:
            return GsrFile(gsr_path)
        except Exception as exc:
            msg = "Exception while reading GSR file at %s:\n%s" % (gsr_path, str(exc))
            logger.critical(msg)
            raise HelperError(msg)


class ScfTaskHelper(GsTaskHelper):
    task_type = "scf"

    CRITICAL_EVENTS = [
        events.ScfConvergenceWarning,
    ]

    def restart(self, restart_info):
        """SCF calculations can be restarted if we have either the WFK file or the DEN file."""
        # Prefer WFK over DEN files since we can reuse the wavefunctions.
        if restart_info == RESET_RESTART:
            # remove non reset keys that may have been added in a previous restart
            self.task.remove_restart_vars(["WFK", "DEN"])
        else:
            for ext in ("WFK", "DEN"):
                restart_file = self.task.prev_outdir.has_abiext(ext)
                irdvars = irdvars_for_ext(ext)
                if restart_file: break
            else:
                msg = "Cannot find WFK or DEN file to restart from."
                logger.error(msg)
                raise RestartError(msg)

            # Move out --> in.
            self.task.out_to_in(restart_file)

            # Add the appropriate variable for restarting.
            self.task.abiinput.set_vars(irdvars)



class NscfTaskHelper(GsTaskHelper):
    task_type = "nscf"

    CRITICAL_EVENTS = [
        events.NscfConvergenceWarning,
    ]

    def restart(self, restart_info):
        """NSCF calculations can be restarted only if we have the WFK file."""
        if restart_info == RESET_RESTART:
            # remove non reset keys that may have been added in a previous restart
            self.task.remove_restart_vars(["WFK"])
        else:
            ext = "WFK"
            restart_file = self.task.prev_outdir.has_abiext(ext)
            if not restart_file:
                msg = "Cannot find the WFK file to restart from."
                logger.error(msg)
                raise RestartError(msg)

            # Move out --> in.
            self.task.out_to_in(restart_file)

            # Add the appropriate variable for restarting.
            irdvars = irdvars_for_ext(ext)
            self.task.abiinput.set_vars(irdvars)


class RelaxTaskHelper(GsTaskHelper):
    task_type = "relax"

    CRITICAL_EVENTS = [
        events.RelaxConvergenceWarning,
    ]

    def get_final_structure(self):
        """Read the final structure from the GSR file."""
        try:
            with self.open_gsr() as gsr:
                return gsr.structure
        except AttributeError:
            msg = "Cannot find the GSR file with the final structure."
            logger.error(msg)
            raise PostProcessError(msg)

    def get_computed_entry(self):
        """Get the computed entry from the GSR file."""
        try:
            with self.open_gsr() as gsr:
                return gsr.get_computed_entry(inc_structure=True)
        except AttributeError:
            msg = "Cannot find the GSR file with the information to get the computed entry."
            logger.error(msg)
            raise PostProcessError(msg)

    # def prepare_restart(self):
    #     self.task.abiinput.set_structure(self.get_final_structure())
    #
    #     return super(RelaxTaskHelper, self).prepare_restart()

    def restart(self, restart_info):
        """
        Restart the structural relaxation.

        See original RelaxTask for more details
        """

        if restart_info == RESET_RESTART:
            # remove non reset keys that may have been added in a previous restart
            self.task.remove_restart_vars(["WFK", "DEN"])
        else:
            # for optcell > 0 it may fail to restart if paral_kgb == 0. Do not use DEN or WFK in this case
            #FIXME fix when Matteo makes the restart possible for paral_kgb == 0
            paral_kgb = self.task.abiinput.get('paral_kgb', 0)
            optcell = self.task.abiinput.get('optcell', 0)

            if optcell == 0 or paral_kgb == 1:
                restart_file = None

                # Try to restart from the WFK file if possible.
                # FIXME: This part has been disabled because WFK=IO is a mess if paral_kgb == 1
                # This is also the reason why I wrote my own MPI-IO code for the GW part!
                wfk_file = self.task.prev_outdir.has_abiext("WFK")
                if False and wfk_file:
                    irdvars = irdvars_for_ext("WFK")
                    restart_file = self.task.out_to_in(wfk_file)

                # Fallback to DEN file. Note that here we look for out_DEN instead of out_TIM?_DEN
                # This happens when the previous run completed and task.on_done has been performed.
                # ********************************************************************************
                # Note that it's possible to have an undected error if we have multiple restarts
                # and the last relax died badly. In this case indeed out_DEN is the file produced
                # by the last run that has executed on_done.
                # ********************************************************************************
                if restart_file is None:
                    out_den = self.task.prev_outdir.path_in("out_DEN")
                    if os.path.exists(out_den):
                        irdvars = irdvars_for_ext("DEN")
                        restart_file = self.task.out_to_in(out_den)

                if restart_file is None:
                    # Try to restart from the last TIM?_DEN file.
                    # This should happen if the previous run didn't complete in clean way.
                    # Find the last TIM?_DEN file.
                    last_timden = self.task.prev_outdir.find_last_timden_file()
                    if last_timden is not None:
                        ofile = self.task.prev_outdir.path_in("out_DEN")
                        os.rename(last_timden.path, ofile)
                        restart_file = self.task.out_to_in(ofile)
                        irdvars = irdvars_for_ext("DEN")

                if restart_file is None:
                    # Don't raise RestartError as the structure has been updated
                    logger.warning("Cannot find the WFK|DEN|TIM?_DEN file to restart from.")
                else:
                    # Add the appropriate variable for restarting.
                    self.task.abiinput.set_vars(irdvars)
                    logger.info("Will restart from %s", restart_file)

    # def current_task_info(self, fw_spec):
    #     d = super(RelaxTaskHelper, self).current_task_info(fw_spec)
    #     d['structure'] = self.get_final_structure()
    #     return d

    # def conclude_task(self, fw_spec):
    #     update_spec, mod_spec, stored_data = super(RelaxFWTask, self).conclude_task(fw_spec)
    #     update_spec['previous_run']['structure'] = self.get_final_structure()
    #     return update_spec, mod_spec, stored_data


class DfptTaskHelper(AbinitTaskHelper):
    task_type = "dfpt"

    CRITICAL_EVENTS = [
        events.ScfConvergenceWarning,
    ]

    def restart(self, restart_info):
        """
        Phonon calculations can be restarted only if we have the 1WF file or the 1DEN file.
        from which we can read the first-order wavefunctions or the first order density.
        Prefer 1WF over 1DEN since we can reuse the wavefunctions.
        Try to handle an input with many perturbation calculated at the same time. link/copy all the 1WF or 1DEN files
        """
        # Abinit adds the idir-ipert index at the end of the file and this breaks the extension
        # e.g. out_1WF4, out_DEN4. find_1wf_files and find_1den_files returns the list of files found
        #TODO check for reset
        if restart_info == RESET_RESTART:
            # remove non reset keys that may have been added in a previous restart
            self.task.remove_restart_vars(["1WF", "1DEN"])
        else:
            restart_files, irdvars = None, None

            # Highest priority to the 1WF file because restart is more efficient.
            wf_files = self.task.prev_outdir.find_1wf_files()
            if wf_files is not None:
                restart_files = [f.path for f in wf_files]
                irdvars = irdvars_for_ext("1WF")
                # if len(wf_files) != 1:
                #     restart_files = None
                #     logger.critical("Found more than one 1WF file. Restart is ambiguous!")

            if restart_files is None:
                den_files = self.task.prev_outdir.find_1den_files()
                if den_files is not None:
                    restart_files = [f.path for f in den_files]
                    irdvars = {"ird1den": 1}
                    # if len(den_files) != 1:
                    #     restart_files = None
                    #     logger.critical("Found more than one 1DEN file. Restart is ambiguous!")

            if not restart_files:
                # Raise because otherwise restart is equivalent to a run from scratch --> infinite loop!
                msg = "Cannot find the 1WF|1DEN file to restart from."
                logger.error(msg)
                raise RestartError(msg)

            # Move file.
            for restart_file in restart_files:
                self.task.out_to_in(restart_file)

            # Add the appropriate variable for restarting.
            self.task.abiinput.set_vars(irdvars)


class DdkTaskHelper(DfptTaskHelper):

    task_type = "ddk"

    def conclude_task(self):
        # make a link to _DDK of the 1WF file to ease the link in the dependencies
        wf_files = self.task.outdir.find_1wf_files()
        if not wf_files:
            raise HelperError("Couldn't link 1WF files.")
        for f in wf_files:
            os.symlink(f.path, f.path+'_DDK')

        super(DdkTaskHelper, self).conclude_task()


class DdeTaskHelper(DfptTaskHelper):
    pass


class PhononTaskHelper(DfptTaskHelper):
    pass


class BecTaskHelper(DfptTaskHelper):
    pass


class StrainPertTaskHelper(DfptTaskHelper):
    task_type = "strain-pert"


##############################
# Post-Processing tasks
##############################


@explicit_serialize
class Cut3DAbinitTaskOld(AbinitSRCMixin, FireTaskBase):
    task_type = "cut3d"

    CUT3D_OPTIONS = ['den_to_cube']


    def __init__(self, cut3d_option=None, deps=None, cut3d_input_file='cut3d.in',
                 cut3d_log_file='cut3d.log', cut3d_err_file='cut3d.err', task_type=None):
        """
        General constructor for Cut3D task.
        """
        self.deps = deps
        if cut3d_option not in self.CUT3D_OPTIONS:
            raise ValueError('Option "{}" for cut3d is not allowed'.format(cut3d_option))
        self.cut3d_option = cut3d_option
        self.cut3d_input_file = cut3d_input_file
        self.cut3d_log_file = cut3d_log_file
        self.cut3d_err_file = cut3d_err_file
        self.files = {}
        if task_type is not None:
            self.task_type = task_type

    def run_cut3d(self):
        """
        executes cut3d and waits for the end of the process.
        """

        def cut3d_process():
            command = []
            #consider the case of serial execution
            command.append(self.ftm.fw_policy.cut3d_cmd)
            with open(self.cut3d_input_file, 'r') as stdin, open(self.cut3d_log_file, 'w') as stdout, \
                    open(self.cut3d_err_file, 'w') as stderr:
                self.process = subprocess.Popen(command, stdin=stdin, stdout=stdout, stderr=stderr)

            (stdoutdata, stderrdata) = self.process.communicate()
            self.returncode = self.process.returncode

        # initialize returncode to avoid missing references in case of exception in the other thread
        self.returncode = None

        thread = threading.Thread(target=cut3d_process)
        # the amount of time left plus a buffer of 2 minutes
        timeout = (self.walltime - (time.time() - self.start_time) - 120) if self.walltime else None
        thread.start()
        thread.join(timeout)
        if thread.is_alive():
            self.process.terminate()
            thread.join()
            raise WalltimeError("The cut3d task couldn't be terminated within the time limit. Killed.")

    def setup_task(self, fw_spec):
        self.start_time = time.time()

        # self.set_logger()

        # load the FWTaskManager to get configuration parameters
        self.ftm = self.get_fw_task_manager(fw_spec)

        # set walltime, if possible
        self.walltime = None
        if self.ftm.fw_policy.walltime_command:
            try:
                p = subprocess.Popen(self.ftm.fw_policy.walltime_command, shell=True, stdin=subprocess.PIPE,
                                     stdout=subprocess.PIPE, stderr=subprocess.PIPE)
                out, err =p.communicate()
                status = p.returncode
                if status == 0:
                    self.walltime = int(out)
                else:
                    logger.warning("Impossible to get the walltime: " + err)
            except Exception as e:
                logger.warning("Impossible to get the walltime: ", exc_info=True)

    def resolve_deps(self, fw_spec):
        if not self.deps:
            return
        previous_fws = fw_spec.get('previous_fws', None)
        if previous_fws is None:
            msg = "No previous_fws data. Needed for dependecies {}.".format(str(self.deps))
            logger.error(msg)
            raise InitializationError(msg)
        #TODO: right now, only one file is allowed, in some uses of cut3d, this might not be enough
        if len(self.deps) != 1:
            raise NotImplementedError('Only one dependency for cut3d is allowed right now')
        if isinstance(self.deps, (list, tuple)):
            # check that there is only one previous_fws
            if len(previous_fws) != 1 or len(previous_fws.values()[0]) != 1:
                msg = "previous_fws does not contain a single reference. " \
                      "Specify the dependency for {}.".format(str(self.deps))
                logger.error(msg)
                raise InitializationError(msg)
            self.resolve_deps_per_task_type(previous_fws.values()[0], self.deps)
        else:
            # deps should be a dict
            for task_type, deps_list in self.deps.items():
                if task_type not in previous_fws:
                    msg = "No previous_fws data for task type {}.".format(task_type)
                    logger.error(msg)
                    raise InitializationError(msg)
                if len(previous_fws[task_type]) < 1:
                    msg = "Previous_fws does not contain any reference for task type {}, " \
                          "needed in reference {}. ".format(task_type, str(self.deps))
                    logger.error(msg)
                    raise InitializationError(msg)
                elif len(previous_fws[task_type]) > 1:
                    msg = "Previous_fws contains more than a single reference for task type {}, " \
                          "needed in reference {}. Risk of overwriting.".format(task_type, str(self.deps))
                    logger.warning(msg)
                self.resolve_deps_per_task_type(previous_fws[task_type], deps_list)

    def resolve_deps_per_task_type(self, previous_tasks, deps_list):
        for previous_task in previous_tasks:
            for d in deps_list:
                source_dir = previous_task['dir']
                self.link_ext(d, source_dir)

    def link_ext(self, ext, source_dir):
        source = os.path.join(source_dir, self.prefix.odata + "_" + ext)
        logger.info("Need path {} with ext {}".format(source, ext))
        dest = os.path.join(self.workdir, self.prefix.idata + "_" + ext)
        if not os.path.exists(source):
            # Try netcdf file. TODO: this case should be treated in a cleaner way.
            source += "-etsf.nc"
            if os.path.exists(source): dest += "-etsf.nc"
        if not os.path.exists(source):
            msg = "{} is needed by this task but it does not exist".format(source)
            logger.error(msg)
            raise InitializationError(msg)
        # Link path to dest if dest link does not exist.
        # else check that it points to the expected file.
        logger.info("Linking path {} --> {}".format(source, dest))
        if ext == 'DEN':
            self.files['density'] = dest
        else:
            raise InitializationError('Only density files are allowed right now')
        if not os.path.exists(dest):
            if self.ftm.fw_policy.copy_deps:
                shutil.copyfile(source, dest)
            else:
                os.symlink(source, dest)
            return dest

    def run_task(self, fw_spec):
        self.setup_task(fw_spec=fw_spec)
        self.setup_rundir(rundir=os.getcwd(), create_dirs=True, directories_only=True)
        self.workdir = os.getcwd()

        self.resolve_deps(fw_spec=fw_spec)

        cube_filename = 'density.cube'
        # TODO: make this more general ?
        from abiflows.fireworks.tasks.abinit_common import Cut3DInput
        cut3d_input = Cut3DInput.den_to_cube(self.files['density'], cube_filename=cube_filename)
        cut3d_input.write_input(self.cut3d_input_file)
        self.run_cut3d()
        return FWAction(update_spec={'cut3d_directory': self.workdir, 'cube_filename': cube_filename})

    @classmethod
    def den_to_cube(cls, deps, task_type=None):
        if task_type is None:
            task_type = 'cut3d-den-to-cube'
        return cls(cut3d_option='den_to_cube', deps=deps, task_type=task_type)

    @serialize_fw
    def to_dict(self):
        d = {}
        for arg in inspect.getargspec(self.__init__).args:
            if arg != "self":
                val = self.__getattribute__(arg)
                if hasattr(val, "as_dict"):
                    val = val.as_dict()
                elif isinstance(val, (tuple, list)):
                    val = [v.as_dict() if hasattr(v, "as_dict") else v for v in val]
                d[arg] = val

        return d

    @classmethod
    def from_dict(cls, d):
        dec = MontyDecoder()
        kwargs = {k: dec.process_decoded(v) for k, v in d.items()
                  if k in inspect.getargspec(cls.__init__).args}
        return cls(**kwargs)

    # Prefixes for Abinit (input, output, temporary) files.
    Prefix = collections.namedtuple("Prefix", "idata odata tdata")
    pj = os.path.join

    prefix = Prefix(pj("indata", "in"), pj("outdata", "out"), pj("tmpdata", "tmp"))
    del Prefix, pj


@explicit_serialize
class Cut3DAbinitTask(AbinitSRCMixin, FireTaskBase):
    task_type = "cut3d"

    def __init__(self, cut3d_input, structure=None, deps=None, task_type=None):
        """
        General constructor for Cut3D task.
        Structure needed for Hirshfeld
        """
        self.deps = deps
        self.cut3d_input = cut3d_input
        self.structure = structure
        if task_type is not None:
            self.task_type = task_type
        self.files = {}

    def run_cut3d(self):
        """
        executes cut3d and waits for the end of the process.
        """

        def cut3d_process():
            command = []
            #consider the case of serial execution
            command.append(self.ftm.fw_policy.cut3d_cmd)
            with open(self.input_file.path, 'r') as stdin, open(self.log_file.path, 'w') as stdout, \
                    open(self.stderr_file.path, 'w') as stderr:
                self.process = subprocess.Popen(command, stdin=stdin, stdout=stdout, stderr=stderr)

            (stdoutdata, stderrdata) = self.process.communicate()
            self.returncode = self.process.returncode

        # initialize returncode to avoid missing references in case of exception in the other thread
        self.returncode = None

        thread = threading.Thread(target=cut3d_process)
        # the amount of time left plus a buffer of 2 minutes
        timeout = (self.walltime - (time.time() - self.start_time) - 120) if self.walltime else None
        thread.start()
        thread.join(timeout)
        if thread.is_alive():
            self.process.terminate()
            thread.join()
            raise WalltimeError("The cut3d task couldn't be terminated within the time limit. Killed.")

    def set_workdir(self, workdir):
        """Set the working directory."""

        self.workdir = os.path.abspath(workdir)

        # Files required for the execution.
        self.input_file = File(os.path.join(self.workdir, 'cut3d.in'))
        self.log_file = File(os.path.join(self.workdir, 'cut3d.log'))
        self.stderr_file = File(os.path.join(self.workdir, 'cut3d.err'))

    def setup_task(self, fw_spec):
        self.start_time = time.time()

        # self.set_logger()

        # load the FWTaskManager to get configuration parameters
        self.ftm = self.get_fw_task_manager(fw_spec)

        self.set_workdir(workdir=os.getcwd())

        # set walltime, if possible
        self.walltime = None
        if self.ftm.fw_policy.walltime_command:
            try:
                p = subprocess.Popen(self.ftm.fw_policy.walltime_command, shell=True, stdin=subprocess.PIPE,
                                     stdout=subprocess.PIPE, stderr=subprocess.PIPE)
                out, err =p.communicate()
                status = p.returncode
                if status == 0:
                    self.walltime = int(out)
                else:
                    logger.warning("Impossible to get the walltime: " + err)
            except Exception as e:
                logger.warning("Impossible to get the walltime: ", exc_info=True)

    def resolve_deps(self, fw_spec):
        if not self.deps:
            return
        previous_fws = fw_spec.get('previous_fws', None)
        if previous_fws is None:
            msg = "No previous_fws data. Needed for dependecies {}.".format(str(self.deps))
            logger.error(msg)
            raise InitializationError(msg)
        #TODO: right now, only one file is allowed, in some uses of cut3d, this might not be enough
        if len(self.deps) != 1:
            raise NotImplementedError('Only one dependency for cut3d is allowed right now')
        if isinstance(self.deps, (list, tuple)):
            # check that there is only one previous_fws
            if len(previous_fws) != 1 or len(previous_fws.values()[0]) != 1:
                msg = "previous_fws does not contain a single reference. " \
                      "Specify the dependency for {}.".format(str(self.deps))
                logger.error(msg)
                raise InitializationError(msg)
            self.resolve_deps_per_task_type(previous_fws.values()[0], self.deps)
        else:
            # deps should be a dict
            for task_type, deps_list in self.deps.items():
                if task_type not in previous_fws:
                    msg = "No previous_fws data for task type {}.".format(task_type)
                    logger.error(msg)
                    raise InitializationError(msg)
                if len(previous_fws[task_type]) < 1:
                    msg = "Previous_fws does not contain any reference for task type {}, " \
                          "needed in reference {}. ".format(task_type, str(self.deps))
                    logger.error(msg)
                    raise InitializationError(msg)
                elif len(previous_fws[task_type]) > 1:
                    msg = "Previous_fws contains more than a single reference for task type {}, " \
                          "needed in reference {}. Risk of overwriting.".format(task_type, str(self.deps))
                    logger.warning(msg)
                self.resolve_deps_per_task_type(previous_fws[task_type], deps_list)

    def resolve_deps_per_task_type(self, previous_tasks, deps_list):
        for previous_task in previous_tasks:
            for d in deps_list:
                source_dir = previous_task['dir']
                self.link_ext(d, source_dir)

    def link_ext(self, ext, source_dir):
        source = os.path.join(source_dir, self.prefix.odata + "_" + ext)
        logger.info("Need path {} with ext {}".format(source, ext))
        dest = os.path.join(self.workdir, self.prefix.idata + "_" + ext)
        if not os.path.exists(source):
            # Try netcdf file. TODO: this case should be treated in a cleaner way.
            source += "-etsf.nc"
            if os.path.exists(source): dest += "-etsf.nc"
        if not os.path.exists(source):
            msg = "{} is needed by this task but it does not exist".format(source)
            logger.error(msg)
            raise InitializationError(msg)
        # Link path to dest if dest link does not exist.
        # else check that it points to the expected file.
        logger.info("Linking path {} --> {}".format(source, dest))
        if ext == 'DEN':
            self.files['density'] = dest
        else:
            raise InitializationError('Only density files are allowed right now')
        if not os.path.exists(dest):
            if self.ftm.fw_policy.copy_deps:
                shutil.copyfile(source, dest)
            else:
                os.symlink(source, dest)
            return dest

    def run_task(self, fw_spec):
        self.setup_task(fw_spec=fw_spec)
        self.setup_rundir(rundir=os.getcwd(), create_dirs=True, directories_only=True)
        self.workdir = os.getcwd()

        self.resolve_deps(fw_spec=fw_spec)

        #TODO now it's just the filename as there are problems with full paths in cut3d, it should became the abspath
        # when it's fixed in abinit
        converted_filename = self.cut3d_input.output_filepath
        self.cut3d_input.infile_path = self.files['density']
        self.input_file.write(str(self.cut3d_input))
        self.run_cut3d()
        return FWAction(update_spec={'cut3d_directory': self.workdir, 'converted_filename': converted_filename})

    @classmethod
    def den_to_cube(cls, deps, task_type=None):
        if task_type is None:
            task_type = 'cut3d-den-to-cube'

        cut3d_input = Cut3DInput.den_to_cube(density_filepath=None, output_filepath='density.cube')

        return cls(cut3d_input=cut3d_input, deps=deps, task_type=task_type)

    @classmethod
    def hirshfeld(cls, deps, structure, task_type=None, all_el_dens_paths = None, fhi_all_el_path = None):
        if task_type is None:
            task_type = 'cut3d-hirshfeld'

        if all_el_dens_paths is None and fhi_all_el_path is None:
            raise ValueError("At least one source of all electron densities should be provided")

        if all_el_dens_paths is not None:
            cut3d_input = Cut3DInput.hirshfeld(None, all_el_dens_paths)
        else:
            cut3d_input = Cut3DInput.hirshfeld_from_fhi_path(None, structure, fhi_all_el_path)

        return cls(cut3d_input=cut3d_input, structure=structure, deps=deps, task_type=task_type)

    def get_hirshfeld_charges(self):
        hc = HirshfeldCharges.from_cut3d_outfile(self.log_file.path, self.structure)
        return hc

    @serialize_fw
    def to_dict(self):
        d = {}
        for arg in inspect.getargspec(self.__init__).args:
            if arg != "self":
                val = self.__getattribute__(arg)
                if hasattr(val, "as_dict"):
                    val = val.as_dict()
                elif isinstance(val, (tuple, list)):
                    val = [v.as_dict() if hasattr(v, "as_dict") else v for v in val]
                d[arg] = val

        return d

    @classmethod
    def from_dict(cls, d):
        dec = MontyDecoder()
        kwargs = {k: dec.process_decoded(v) for k, v in d.items()
                  if k in inspect.getargspec(cls.__init__).args}
        return cls(**kwargs)

    # Prefixes for Abinit (input, output, temporary) files.
    Prefix = collections.namedtuple("Prefix", "idata odata tdata")
    pj = os.path.join

    prefix = Prefix(pj("indata", "in"), pj("outdata", "out"), pj("tmpdata", "tmp"))
    del Prefix, pj


@explicit_serialize
class BaderTask(AbinitSRCMixin, FireTaskBase):
    task_type = "bader"


    def __init__(self, bader_log_file='bader.log', bader_err_file='bader.err', electrons=None):
        """
        General constructor for Cut3D task.
        """

        self.bader_log_file = bader_log_file
        self.bader_err_file = bader_err_file
        if electrons is not None:
            if electrons not in ['valence', 'all-electron']:
                raise ValueError('Argument "electrons" should be "valence" or "all-electron"')
        self.electrons = electrons

    def set_workdir(self, workdir):
        self.workdir = workdir

    def setup_task(self, fw_spec):
        self.start_time = time.time()

        # self.set_logger()

        # load the FWTaskManager to get configuration parameters
        self.ftm = self.get_fw_task_manager(fw_spec)

        # set walltime, if possible
        self.walltime = None
        if self.ftm.fw_policy.walltime_command:
            try:
                p = subprocess.Popen(self.ftm.fw_policy.walltime_command, shell=True, stdin=subprocess.PIPE,
                                     stdout=subprocess.PIPE, stderr=subprocess.PIPE)
                out, err =p.communicate()
                status = p.returncode
                if status == 0:
                    self.walltime = int(out)
                else:
                    logger.warning("Impossible to get the walltime: " + err)
            except Exception as e:
                logger.warning("Impossible to get the walltime: ", exc_info=True)

    def run_bader(self):
        """
        executes bader and waits for the end of the process.
        """

        bader_exe = which('bader')
        if bader_exe is None:
            raise ValueError('The bader executable is not in the PATH')
        def bader_process():
            command = []
            #consider the case of serial execution
            command.append(bader_exe)
            (cube_dirpath, cube_filename) = os.path.split(self.cube_filepath)
            os.symlink(self.cube_filepath, cube_filename)
            command.append(cube_filename)
            with open(self.bader_log_file, 'w') as stdout, open(self.bader_err_file, 'w') as stderr:
                self.process = subprocess.Popen(command, stdout=stdout, stderr=stderr)

            (stdoutdata, stderrdata) = self.process.communicate()
            self.returncode = self.process.returncode

        # initialize returncode to avoid missing references in case of exception in the other thread
        self.returncode = None

        thread = threading.Thread(target=bader_process)
        # the amount of time left plus a buffer of 2 minutes
        timeout = (self.walltime - (time.time() - self.start_time) - 120) if self.walltime else None
        thread.start()
        thread.join(timeout)
        if thread.is_alive():
            self.process.terminate()
            thread.join()
            raise WalltimeError("The cut3d task couldn't be terminated within the time limit. Killed.")

    def setup_rundir(self, rundir, create_dirs=True, directories_only=False):
        # Directories with input|output|temporary data.
        if self.electrons is None:
            self.bader_dir = Directory(os.path.join(rundir, 'bader'))
        else:
            self.bader_dir = Directory(os.path.join(rundir, 'bader', self.electrons))
        self.rundir = self.bader_dir.path

        # Create dir for bader
        if create_dirs:
            self.bader_dir.makedirs()

    def run_task(self, fw_spec):
        self.setup_task(fw_spec=fw_spec)
        self.cube_filepath = os.path.join(fw_spec['cut3d_directory'], fw_spec['converted_filename'])
        self.setup_rundir(os.getcwd())
        os.chdir(self.rundir)
        self.run_bader()
        return FWAction(update_spec={'bader_directory': self.rundir})

    def get_bader_data(self):
        os.chdir(self.rundir)
        data = []
        with open("ACF.dat") as f:
            raw = f.readlines()
            headers = [s.lower() for s in raw.pop(0).split()]
            raw.pop(0)
            while True:
                l = raw.pop(0).strip()
                if l.startswith("-"):
                    break
                vals = map(float, l.split()[1:])
                data.append(dict(zip(headers[1:], vals)))
            for l in raw:
                toks = l.strip().split(":")
                if toks[0] == "VACUUM CHARGE":
                    self.vacuum_charge = float(toks[1])
                elif toks[0] == "VACUUM VOLUME":
                    self.vacuum_volume = float(toks[1])
                elif toks[0] == "NUMBER OF ELECTRONS":
                    self.nelectrons = float(toks[1])
        return data

    @serialize_fw
    def to_dict(self):
        d = {}
        for arg in inspect.getargspec(self.__init__).args:
            if arg != "self":
                val = self.__getattribute__(arg)
                if hasattr(val, "as_dict"):
                    val = val.as_dict()
                elif isinstance(val, (tuple, list)):
                    val = [v.as_dict() if hasattr(v, "as_dict") else v for v in val]
                d[arg] = val

        return d

    @classmethod
    def from_dict(cls, d):
        dec = MontyDecoder()
        kwargs = {k: dec.process_decoded(v) for k, v in d.items()
                  if k in inspect.getargspec(cls.__init__).args}
        return cls(**kwargs)



##############################
# Generation tasks
##############################


@explicit_serialize
class GeneratePiezoElasticFlowFWSRCAbinitTask(FireTaskBase):
    def __init__(self, piezo_elastic_factory=None, helper=None, previous_scf_task_type=ScfTaskHelper.task_type,
                 previous_ddk_task_type=DdkTaskHelper.task_type, control_procedure=None,
                 additional_controllers=None,
                 mrgddb_task_type='mrgddb-strains',
                 rf_tol=None, additional_input_vars=None, rf_deps=None,
                 allow_parallel_perturbations=True, do_phonons=True):
        if piezo_elastic_factory is None:
            self.piezo_elastic_factory = PiezoElasticFromGsFactory(rf_tol=rf_tol, rf_split=True)
        else:
            self.piezo_elastic_factory = piezo_elastic_factory
        if helper is None:
            self.helper = StrainPertTaskHelper()
        else:
            self.helper = helper
        self.previous_scf_task_type = previous_scf_task_type
        self.previous_ddk_task_type = previous_ddk_task_type
        if control_procedure is None:
            if additional_controllers is None:
                controllers = [AbinitController.from_helper(self.helper),
                               WalltimeController(), MemoryController()]
            else:
                controllers = [AbinitController.from_helper(self.helper)]
                controllers.extend(additional_controllers)
            self.control_procedure = ControlProcedure(controllers=controllers)
        else:
            self.control_procedure = control_procedure
        self.additional_controllers = additional_controllers
        self.mrgddb_task_type = mrgddb_task_type
        self.rf_tol = rf_tol
        self.additional_input_vars = additional_input_vars
        self.rf_deps = rf_deps
        self.allow_parallel_perturbations = allow_parallel_perturbations
        self.do_phonons = do_phonons

    def run_task(self, fw_spec):

        # Get the previous SCF input
        previous_scf_input = fw_spec.get('previous_fws', {}).get(self.previous_scf_task_type,
                                                                 [{}])[0].get('input', None)
        if not previous_scf_input:
            raise InitializationError('No input file available '
                                      'from task of type {}'.format(self.previous_scf_task_type))
        from pymatgen.io.abinit import tasks
        ftm = self.get_fw_task_manager(fw_spec)
        tasks._USER_CONFIG_TASKMANAGER = ftm.task_manager

        # Get the strain RF inputs
        piezo_elastic_inputs = self.piezo_elastic_factory.build_input(previous_scf_input)
        if self.do_phonons:
            rf_strain_inputs = piezo_elastic_inputs.filter_by_tags(STRAIN)
        else:
            rf_strain_inputs = piezo_elastic_inputs.filter_by_tags(STRAIN, exclude_tags=PHONON)

        initialization_info = fw_spec.get('initialization_info', {})
        initialization_info['input_factory'] = self.piezo_elastic_factory.as_dict()
        new_spec = dict(initialization_info=initialization_info, previous_fws=fw_spec.get('previous_fws', {}))
        initial_parameters = fw_spec.get('initial_parameters', None)
        if initial_parameters:
            new_spec['initial_parameters'] = initial_parameters

        if '_preserve_fworker' in fw_spec:
            new_spec['_preserve_fworker']=True
        if '_fworker' in fw_spec:
            new_spec['_fworker'] = fw_spec['_fworker']

        # Create the SRC fireworks for each perturbation
        all_SRC_rf_fws = []
        total_list_fws = []
        strain_task_types = []
        fws_deps = {}

        if self.rf_deps is not None:
            rf_deps = self.rf_deps
        else:
            rf_deps = {self.previous_scf_task_type: 'WFK'}
            if self.previous_ddk_task_type is not None:
                rf_deps[self.previous_ddk_task_type] = 'DDK'

        prev_src_pert = None

        for istrain_pert, rf_strain_input in enumerate(rf_strain_inputs):
            strain_task_type = 'strain-pert-{:d}'.format(istrain_pert+1)
            if self.additional_input_vars is not None:
                rf_strain_input.set_vars(self.additional_input_vars)
            rf_strain_input.set_vars(mem_test=0)
            setup_rf_task = AbinitSetupTask(abiinput=rf_strain_input, task_helper=self.helper,
                                            deps=rf_deps)
            run_rf_task = AbinitRunTask(control_procedure=self.control_procedure, task_helper=self.helper,
                                        task_type=strain_task_type)
            control_rf_task = AbinitControlTask(control_procedure=self.control_procedure, task_helper=self.helper)

            rf_fws = createSRCFireworks(setup_task=setup_rf_task, run_task=run_rf_task,
                                        control_task=control_rf_task,
                                        spec=new_spec, initialization_info=initialization_info)
            all_SRC_rf_fws.append(rf_fws)
            total_list_fws.extend(rf_fws['fws'])
            strain_task_types.append(strain_task_type)
            links_dict_update(links_dict=fws_deps, links_update=rf_fws['links_dict'])
            # Additional links if we want to avoid multiple perturbations to be run at the same time (e.g. to avoid
            # I/O bottlenecks because of reading the same file
            if not self.allow_parallel_perturbations:
                if prev_src_pert is not None:
                    link_dict_update = {prev_src_pert['control_fw'].fw_id: [rf_fws['setup_fw'].fw_id]}
                    links_dict_update(links_dict=fws_deps, links_update=link_dict_update)
                prev_src_pert = rf_fws



        # Adding the MrgDdb Firework
        mrgddb_spec = dict(new_spec)
        mrgddb_spec = set_short_single_core_to_spec(mrgddb_spec)
        mrgddb_spec['_priority'] = 10
        num_ddbs_to_be_merged = len(all_SRC_rf_fws)
        mrgddb_fw = Firework(MergeDdbAbinitTask(ddb_source_task_types=strain_task_types,
                                                num_ddbs=num_ddbs_to_be_merged,
                                                delete_source_ddbs=True,
                                                task_type= self.mrgddb_task_type),
                             spec=mrgddb_spec, name='mrgddb-strains')
        total_list_fws.append(mrgddb_fw)
        #Adding the dependencies
        for src_fws in all_SRC_rf_fws:
            links_dict_update(links_dict=fws_deps, links_update={src_fws['control_fw'].fw_id: mrgddb_fw.fw_id})

        rf_strains_wf = Workflow(total_list_fws, fws_deps)

        return FWAction(detours=rf_strains_wf)

    @serialize_fw
    def to_dict(self):
        d = {}
        for arg in inspect.getargspec(self.__init__).args:
            if arg != "self":
                val = self.__getattribute__(arg)
                if hasattr(val, "as_dict"):
                    val = val.as_dict()
                elif isinstance(val, (tuple, list)):
                    val = [v.as_dict() if hasattr(v, "as_dict") else v for v in val]
                d[arg] = val

        return d

    @classmethod
    def from_dict(cls, d):
        dec = MontyDecoder()
        kwargs = {k: dec.process_decoded(v) for k, v in d.items()
                  if k in inspect.getargspec(cls.__init__).args}
        return cls(**kwargs)

    def get_fw_task_manager(self, fw_spec):
        if 'ftm_file' in fw_spec:
            ftm = FWTaskManager.from_file(fw_spec['ftm_file'])
        else:
            ftm = FWTaskManager.from_user_config()
        ftm.update_fw_policy(fw_spec.get('fw_policy', {}))
        return ftm




####################
# Exceptions
####################

class HelperError(Exception):
    pass


class InitializationError(Exception):
    pass


class RestartError(Exception):
    pass


class WalltimeError(Exception):
    pass


class PostProcessError(Exception):
    pass

##############################
# Other objects
##############################

class RestartInfo(MSONable):
    """
    Object that contains the information about the restart of a task.
    """
    def __init__(self, previous_dir, reset=False):
        self.previous_dir = previous_dir
        self.reset = reset

    @pmg_serialize
    def as_dict(self):
        return dict(previous_dir=self.previous_dir, reset=self.reset)

    @classmethod
    def from_dict(cls, d):
        return cls(previous_dir=d['previous_dir'], reset=d['reset'])

    @property
    def prev_outdir(self):
        return Directory(os.path.join(self.previous_dir, OUTDIR_NAME))

    @property
    def prev_indir(self):
        return Directory(os.path.join(self.previous_dir, INDIR_NAME))



#@deprecated(message="AbinitOutNcFile is deprecated, use abipy.abio.outputs.OutNcFile")
class _AbinitOutNcFile(NetcdfReader):
    """
    Class representing the _OUT.nc file.
    """

    def get_vars(self, vars, strict=False):
        # TODO: add a check on the variable names ?
        default = NO_DEFAULT if strict else None
        var_values = {}
        for var in vars:
            var_values[var] = self.read_value(varname=var, default=default)
        return var_values<|MERGE_RESOLUTION|>--- conflicted
+++ resolved
@@ -342,11 +342,7 @@
                 elif d.startswith('@outnc') or d.startswith('#outnc'):
                     varname = d.split('.')[1]
                     outnc_path = os.path.join(previous_task['dir'], self.prefix.odata + "_OUT.nc")
-<<<<<<< HEAD
-                    outnc_file = OutNcFile(outnc_path)
-=======
                     outnc_file = _AbinitOutNcFile(outnc_path)
->>>>>>> ae3205f2
                     vars = outnc_file.get_vars(vars=[varname], strict=True)
                     self.abiinput.set_vars(vars)
                 elif not d.startswith('@'):
