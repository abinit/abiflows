--- conflicted
+++ resolved
@@ -30,10 +30,7 @@
 from abipy.abio.factories import InputFactory, PiezoElasticFromGsFactory
 from abipy.abio.inputs import AbinitInput
 from abipy.abio.input_tags import *
-<<<<<<< HEAD
 from abipy.abio.outputs import OutNcFile
-=======
->>>>>>> ae3205f2
 from abipy.core.mixins import Has_Structure
 from abipy.core import Structure
 from fireworks.core.firework import Firework, FireTaskBase, FWAction, Workflow
@@ -1074,16 +1071,13 @@
                         logger.error(msg)
                         raise InitializationError(msg)
                     self.abiinput.set_structure(previous_task['structure'])
-                elif d.startswith('@outnc'):
-                    varname = d.split('.')[1]
-                    outnc_path = os.path.join(previous_task['dir'], self.prefix.odata + "_OUT.nc")
-<<<<<<< HEAD
-                    outnc_file = OutNcFile(outnc_path)
-=======
-                    outnc_file = _AbinitOutNcFile(outnc_path)
->>>>>>> ae3205f2
-                    vars = outnc_file.get_vars(vars=[varname], strict=True)
-                    self.abiinput.set_vars(vars)
+                #FIXME out.nc is not safe. Check if needed and move to other nc files in case.
+                # elif d.startswith('@outnc'):
+                #     varname = d.split('.')[1]
+                #     outnc_path = os.path.join(previous_task['dir'], self.prefix.odata + "_OUT.nc")
+                #     outnc_file = OutNcFile(outnc_path)
+                #     vars = {varname: outnc_file[varname]}
+                #     self.abiinput.set_vars(vars)
                 elif not d.startswith('@'):
                     source_dir = previous_task['dir']
                     self.abiinput.set_vars(irdvars_for_ext(d))
@@ -3129,20 +3123,4 @@
         """
         Converts to a pymatgen :class:`ElasticTensor` object.
         """
-        return ElasticTensor.from_voigt(self.elastic_tensor)
-
-
-
-#@deprecated(message="AbinitOutNcFile is deprecated, use abipy.abio.outputs.OutNcFile")
-class _AbinitOutNcFile(NetcdfReader):
-    """
-    Class representing the _OUT.nc file.
-    """
-
-    def get_vars(self, vars, strict=False):
-        # TODO: add a check on the variable names ?
-        default = NO_DEFAULT if strict else None
-        var_values = {}
-        for var in vars:
-            var_values[var] = self.read_value(varname=var, default=default)
-        return var_values+        return ElasticTensor.from_voigt(self.elastic_tensor)