# coding: utf-8
"""
Generators of Firework workflows
"""
import logging
import sys
import abc
import os
import six
import datetime
import json
import numpy as np
import abipy.abio.input_tags as atags

from collections import defaultdict
from abipy.abio.factories import HybridOneShotFromGsFactory, ScfFactory, IoncellRelaxFromGsFactory
from abipy.abio.factories import PhononsFromGsFactory, ScfForPhononsFactory, InputFactory
from abipy.abio.factories import ion_ioncell_relax_input, scf_input, dte_from_gsinput, scf_for_phonons
from abipy.abio.factories import dfpt_from_gsinput
from abipy.abio.inputs import AbinitInput, AnaddbInput
from abipy.abio.abivars_db import get_abinit_variables
from abipy.dfpt.anaddbnc import AnaddbNcFile
from abipy.flowtk.abiobjects import KSampling
from fireworks.core.firework import Firework, Workflow, FWorker
from fireworks.core.launchpad import LaunchPad
from monty.json import MontyDecoder

from abiflows.core.mastermind_abc import ControlProcedure
from abiflows.core.controllers import AbinitController, WalltimeController, MemoryController
from abiflows.fireworks.tasks.abinit_tasks import AbiFireTask, ScfFWTask, RelaxFWTask, NscfFWTask, PhononTask, BecTask, DteTask
from abiflows.fireworks.tasks.abinit_tasks_src import AbinitSetupTask, AbinitRunTask, AbinitControlTask
from abiflows.fireworks.tasks.abinit_tasks_src import ScfTaskHelper, NscfTaskHelper, DdkTaskHelper
from abiflows.fireworks.tasks.abinit_tasks_src import RelaxTaskHelper
from abiflows.fireworks.tasks.abinit_tasks_src import GeneratePiezoElasticFlowFWSRCAbinitTask
from abiflows.fireworks.tasks.abinit_tasks_src import Cut3DAbinitTask
from abiflows.fireworks.tasks.abinit_tasks_src import BaderTask
from abiflows.fireworks.tasks.abinit_tasks import HybridFWTask, RelaxDilatmxFWTask, GeneratePhononFlowFWAbinitTask
from abiflows.fireworks.tasks.abinit_tasks import AutoparalTask, DdeTask
from abiflows.fireworks.tasks.abinit_tasks import AnaDdbAbinitTask, StrainPertTask, DdkTask, MergeDdbAbinitTask
from abiflows.fireworks.tasks.abinit_tasks import NscfWfqFWTask
from abiflows.fireworks.tasks.src_tasks_abc import createSRCFireworks
from abiflows.fireworks.tasks.utility_tasks import FinalCleanUpTask, DatabaseInsertTask, MongoEngineDBInsertionTask
#from abiflows.fireworks.tasks.utility_tasks import createSRCFireworksOld
from abiflows.fireworks.utils.fw_utils import append_fw_to_wf, get_short_single_core_spec, links_dict_update
from abiflows.fireworks.utils.fw_utils import set_short_single_core_to_spec, get_last_completed_launch
from abiflows.fireworks.utils.fw_utils import get_time_report_for_wf, FWTaskManager
from abiflows.database.mongoengine.abinit_results import RelaxResult, PhononResult, DteResult, DfptResult
from abiflows.fireworks.utils.task_history import TaskEvent


# logging.basicConfig()
logger = logging.getLogger(__name__)
logger.addHandler(logging.StreamHandler(sys.stdout))


#TODO AbstractFWWorkflow should not be a subclass of Workflow, should be removed.
@six.add_metaclass(abc.ABCMeta)
class AbstractFWWorkflow(Workflow):
    """
    Abstract class of the workflow generators.
    Subclasses should define a "wf" attribute at the end of the init, containing an instance of a fireworks Workflow.
    Normally subclasses should alse define attributes containing the different Fireworks that have been generated.
    """

    def add_to_db(self, lpad=None):
        """
        Add the workflows to the fireworks DB.

        Args:
            lpad: A LaunchPad. If None the LaunchPad will be generated with auto_load.

        Returns:
            dict: mapping between old and new Firework ids
        """

        if not lpad:
            lpad = LaunchPad.auto_load()
        return lpad.add_wf(self.wf)

    def append_fw(self, fw, short_single_spec=False):
        """
        Append a Firework at the end of the workflow.

        Args:
            fw: A Firework object
            short_single_spec: if True the _queueadapter parameters will be set to a single core for a short time.
        """

        if short_single_spec:
            fw.spec.update(self.set_short_single_core_to_spec())
        append_fw_to_wf(fw, self.wf)

    @staticmethod
    def set_short_single_core_to_spec(spec=None, master_mem_overhead=0):
        """
        Sets the _queueadapter parameter in the spec for a single process job with a short run time.

        Args:
            spec: A spec. If None a new dictionary will be created.
            master_mem_overhead:

        Returns:
            The spec with the _queueadapter parameters set.
        """
        if spec is None:
            spec = {}
        spec = dict(spec)

        qadapter_spec = get_short_single_core_spec(master_mem_overhead=master_mem_overhead)
        spec['mpi_ncpus'] = 1
        spec['_queueadapter'] = qadapter_spec
        return spec

    def add_mongoengine_db_insertion(self, db_data):
        """
        Adds a Firework containing a task for the insertion of the results in the database, based on mongoengine.

        Args:
            db_data: A DatabaseData with the connection information to the database.
        """

        self.append_fw(Firework([MongoEngineDBInsertionTask(db_data=db_data)],
                                spec={'_add_launchpad_and_fw_id': True}), short_single_spec=True)

    def add_final_cleanup(self, out_exts=None, additional_spec=None):
        """
        Adds a Firework with a FinalCleanUpTask.
        _queueadapter parameter in the spec are set for a single process job with a short run time

        Args:
            out_exts: list of extensions that should be cleaned
            additional_spec: dict with additional keys to be added to the spec
        """

        if out_exts is None:
            out_exts = ["WFK", "1WF", "DEN"]
        spec = self.set_short_single_core_to_spec()
        if additional_spec:
            spec.update(additional_spec)
        # high priority
        #TODO improve the handling of the priorities
        spec['_priority'] = 100
        spec['_add_launchpad_and_fw_id'] = True
        cleanup_fw = Firework(FinalCleanUpTask(out_exts=out_exts), spec=spec,
                              name=(self.wf.name+"_cleanup")[:15])

        append_fw_to_wf(cleanup_fw, self.wf)

    def add_db_insert_and_cleanup(self, mongo_database, out_exts=None, insertion_data=None,
                                  criteria=None):
        """
        Appends a Firework with a DatabaseInsertTask and a FinalCleanUpTask. N.B. this does not add a
        MongoEngineDBInsertionTask.

        Args:
            mongo_database: a MongoDatabase object describing the connection to the database.
            out_exts: list of extensions that should be cleaned.
            insertion_data: dictionary describing the functions that should be called to insert the data.
            criteria: identifies the entry that should be updated. If None a new entry will be created.
        """

        if out_exts is None:
            out_exts = ["WFK", "1WF", "DEN"]
        if insertion_data is None:
            insertion_data = {'structure': 'get_final_structure_and_history'}
        spec = self.set_short_single_core_to_spec()
        spec['mongo_database'] = mongo_database.as_dict()
        spec['_add_launchpad_and_fw_id'] = True
        insert_and_cleanup_fw = Firework([DatabaseInsertTask(insertion_data=insertion_data, criteria=criteria),
                                          FinalCleanUpTask(out_exts=out_exts)],
                                         spec=spec,
                                         name=(self.wf.name+"_insclnup")[:15])

        append_fw_to_wf(insert_and_cleanup_fw, self.wf)

    def add_cut3d_den_to_cube_task(self, den_task_type_source=None):
        """
        Appends a FW with a task to convert a DEN file to cube format using cut3d.

        Args:
            den_task_type_source: Option to be i.
        """
        spec = self.set_short_single_core_to_spec()
        spec['_add_launchpad_and_fw_id'] = True
        if den_task_type_source is None:
            cut3d_fw = Firework(Cut3DAbinitTask.den_to_cube(deps=['DEN']), spec=spec,
                                name=(self.wf.name+"_cut3d")[:15])
        else:
            raise NotImplementedError('Cut3D from specified task_type source not yet implemented')

        append_fw_to_wf(cut3d_fw, self.wf)

    def add_bader_task(self, den_task_type_source=None):
        """
        Appends a FW with a task to calculate the bader charges.

        Args:
            den_task_type_source: The task type from which the DEN file should be taken. If None the default is 'scf'.
        """

        spec = self.set_short_single_core_to_spec()
        spec['_add_launchpad_and_fw_id'] = True
        if den_task_type_source is None:
            den_task_type_source = 'scf'
        # Find the Firework that should compute the DEN file
        den_fw = None
        control_fw_id = None
        for fw_id, fw in self.wf.id_fw.items():
            for task in fw.tasks:
                if isinstance(task, AbinitSetupTask):
                    if task.task_type == den_task_type_source:
                        if den_fw is None:
                            den_fw = fw
                            if not task.pass_input:
                                raise ValueError('Abinit task with task_type "{}" should pass the input to the '
                                                 'Bader task'.format(den_task_type_source))
                            den_fw_id = fw_id
                            if len(self.wf.links[den_fw_id]) != 1:
                                raise ValueError('AbinitSetupTask has {:d} children while it should have exactly '
                                                 'one'.format(len(self.wf.links[den_fw_id])))
                            run_fw_id = self.wf.links[den_fw_id][0]
                            if len(self.wf.links[run_fw_id]) != 1:
                                raise ValueError('AbinitRunTask has {:d} children while it should have exactly '
                                                 'one'.format(len(self.wf.links[run_fw_id])))
                            control_fw_id = self.wf.links[run_fw_id][0]
                        else:
                            raise ValueError('Found more than one Firework with Abinit '
                                             'task_type "{}".'.format(den_task_type_source))
        if den_fw is None:
            raise ValueError('Firework with Abinit task_type "{}" not found.'.format(den_task_type_source))
        # # Set the pass_input variable of the task to True (needed to get the pseudo valence electrons)
        # for task in den_fw.tasks:
        #     if isinstance(task, AbinitSetupTask):
        #         task.pass_input = True
        spec['den_task_type_source'] = den_task_type_source
        cut3d_task = Cut3DAbinitTask.den_to_cube(deps=['DEN'])
        bader_task = BaderTask()
        bader_fw = Firework([cut3d_task, bader_task], spec=spec,
                            name=("bader")[:15])

        self.wf.append_wf(new_wf=Workflow.from_Firework(bader_fw), fw_ids=[control_fw_id],
                          detour=False, pull_spec_mods=False)

    @classmethod
    def get_bader_charges(cls, wf):
        # I dont think we need that here ...
        # assert wf.metadata['workflow_class'] == self.workflow_class
        # assert wf.metadata['workflow_module'] == self.workflow_module
        final_fw_id = None
        for fw_id, fw in wf.id_fw.items():
            if fw.name == 'bader':
                if not final_fw_id:
                    final_fw_id = fw_id
                else:
                    raise ValueError('Multiple Fireworks found with name equal to "bader"')
        if final_fw_id is None:
            raise RuntimeError('Bader analysis not found ...')
        myfw = wf.id_fw[final_fw_id]
        #TODO add a check on the state of the launches
        last_launch = (myfw.archived_launches + myfw.launches)[-1]
        #TODO add a cycle to find the instance of AbiFireTask?
        myfw.tasks[-1].setup_rundir(rundir=last_launch.launch_dir)
        bader_data = myfw.tasks[-1].get_bader_data()
        if len(myfw.spec['previous_fws'][myfw.spec['den_task_type_source']]) != 1:
            raise ValueError('Found "{:d}" previous fws with task_type "{}" while there should be only '
                             'one.'.format(len(myfw.spec['previous_fws'][myfw.spec['den_task_type_source']]),
                                           myfw.spec['den_task_type_source']))
        abinit_input = myfw.spec['previous_fws'][myfw.spec['den_task_type_source']][0]['input']
        psp_valences = abinit_input.valence_electrons_per_atom
        bader_charges = [atom['charge'] for atom in bader_data]
        bader_charges_transfer = [bader_charges[iatom]-psp_valences[iatom] for iatom in range(len(psp_valences))]

        return {'bader_analysis': {'pseudo_valence_charges': psp_valences,
                                   'bader_charges': bader_charges,
                                   'bader_charges_transfer': bader_charges_transfer}}

    def add_metadata(self, structure=None, additional_metadata=None):
        if additional_metadata is None:
            additional_metadata = {}
        metadata = dict(wf_type=self.__class__.__name__)
        if structure:
            composition = structure.composition
            metadata['nsites'] = len(structure)
            metadata['elements'] = [el.symbol for el in composition.elements]
            metadata['reduced_formula'] = composition.reduced_formula

        metadata.update(additional_metadata)

        self.wf.metadata.update(metadata)

    def get_reduced_formula(self, input):
        """
        Gets the reduced formula of the structure used in the workflow.

        Args:
            input: An |AbinitInput| object or a |Structure|
        """
        structure = None
        try:
            if isinstance(input, AbinitInput):
                structure = input.structure
            elif 'structure' in input.kwargs:
                structure = input.kwargs['structure']
            else:
                structure = input.args[0]
        except Exception as e:
            logger.warning("Couldn't get the structure from the input: {} {}".format(e.__class__.__name__, e.message))

        return structure.composition.reduced_formula if structure else ""

    def add_spec_to_all_fws(self, spec):
        """
        Updates the spec of all the Fireworks with the input dictionary
        """

        for fw in self.wf.fws:
            fw.spec.update(spec)

    def set_preserve_fworker(self):
        """
        Sets the _preserve_fworker key in the spec of all the Fireworks
        """

        self.add_spec_to_all_fws(dict(_preserve_fworker=True))

    def fix_fworker(self, name=None):
        """
        Sets the _fworker key to the name specified and adds _preserve_fworker to the spec of all the fws.
        If name is None the name is taken from the FWorker loaded with FWorker.auto_load (the default being the
        file ~/.fireworks/my_fworker.yaml)
        """
        if name is None:
            name = FWorker.auto_load().name

        self.add_spec_to_all_fws(dict(_preserve_fworker=True, _fworker=name))


class InputFWWorkflow(AbstractFWWorkflow):
    """
    Generator of a fireworks workflow with a single abinit task based on a generic |AbinitInput|.
    """

    def __init__(self, abiinput, task_type=AbiFireTask, autoparal=False, spec=None, initialization_info=None):
        """
        Args:
            abiinput: an |AbinitInput| object
            task_type: the class of the task created
            autoparal: if True autoparal will be used at runtime to optimize the number of processes.
            spec: a dict with additional spec for the Firework.
            initialization_info: a dict defining additional information about the initialization of the workflow.
        """

        if spec is None:
            spec = {}
        if initialization_info is None:
            initialization_info = {}
        abitask = task_type(abiinput, is_autoparal=autoparal)

        spec = dict(spec)
        spec['initialization_info'] = initialization_info
        if autoparal:
            spec = self.set_short_single_core_to_spec(spec)

        self.fw = Firework(abitask, spec=spec)

        self.wf = Workflow([self.fw])


class ScfFWWorkflow(AbstractFWWorkflow):
    """
    Generator of a fireworks workflow with a single abinit task performing a SCF calculation
    """

    def __init__(self, abiinput, autoparal=False, spec=None, initialization_info=None):
        """
        Args:
            abiinput: an |AbinitInput| object for a SCF calculation.
            autoparal: if True autoparal will be used at runtime to optimize the number of processes.
            spec: a dict with additional spec for the Firework.
            initialization_info: a dict defining additional information about the initialization of the workflow.
        """
        if spec is None:
            spec = {}
        if initialization_info is None:
            initialization_info = {}
        abitask = ScfFWTask(abiinput, is_autoparal=autoparal)

        spec = dict(spec)
        spec['initialization_info'] = initialization_info
        start_task_index = 1
        if autoparal:
            spec = self.set_short_single_core_to_spec(spec)
            start_task_index = 'autoparal'

        spec['wf_task_index'] = 'scf_' + str(start_task_index)

        self.scf_fw = Firework(abitask, spec=spec)

        self.wf = Workflow([self.scf_fw])

    @classmethod
    def from_factory(cls, structure, pseudos, kppa=None, ecut=None, pawecutdg=None, nband=None, accuracy="normal",
                     spin_mode="polarized", smearing="fermi_dirac:0.1 eV", charge=0.0, scf_algorithm=None,
                     shift_mode="Monkhorst-Pack", extra_abivars=None, decorators=None, autoparal=False, spec=None,
                     initialization_info=None):
        """
        Creates an instance of ScfFWWorkflow using the scf_input factory function. See the description
        of the factory for the definition of the arguments.
        """

        if extra_abivars is None:
            extra_abivars = {}
        if decorators is None:
            decorators = []
        if spec is None:
            spec = {}
        if initialization_info is None:
            initialization_info = {}

        abiinput = scf_input(structure, pseudos, kppa=kppa, ecut=ecut, pawecutdg=pawecutdg, nband=nband,
                             accuracy=accuracy, spin_mode=spin_mode, smearing=smearing, charge=charge,
                             scf_algorithm=scf_algorithm, shift_mode=shift_mode)
        abiinput.set_vars(extra_abivars)
        for d in decorators:
            d(abiinput)

        return cls(abiinput, autoparal=autoparal, spec=spec, initialization_info=initialization_info)


class ScfFWWorkflowSRC(AbstractFWWorkflow):

    workflow_class = 'ScfFWWorkflowSRC'
    workflow_module = 'abiflows.fireworks.workflows.abinit_workflows'

    def __init__(self, abiinput, spec=None, initialization_info=None, pass_input=False):
        if spec is None:
            spec = {}
        if initialization_info is None:
            initialization_info = {}

        scf_helper = ScfTaskHelper()
        control_procedure = ControlProcedure(controllers=[AbinitController.from_helper(scf_helper),
                                                          WalltimeController(), MemoryController()])
        setup_task = AbinitSetupTask(abiinput=abiinput, task_helper=scf_helper, pass_input=pass_input)
        run_task = AbinitRunTask(control_procedure=control_procedure, task_helper=scf_helper)
        control_task = AbinitControlTask(control_procedure=control_procedure, task_helper=scf_helper)

        scf_fws = createSRCFireworks(setup_task=setup_task, run_task=run_task, control_task=control_task, spec=spec,
                                     task_index='scf', initialization_info=initialization_info)

        self.wf = Workflow(fireworks=scf_fws['fws'], links_dict=scf_fws['links_dict'],
                           metadata={'workflow_class': self.workflow_class,
                                     'workflow_module': self.workflow_module})

    @classmethod
    def from_factory(cls, structure, pseudos, kppa=None, ecut=None, pawecutdg=None, nband=None, accuracy="normal",
                     spin_mode="polarized", smearing="fermi_dirac:0.1 eV", charge=0.0, scf_algorithm=None,
                     shift_mode="Monkhorst-Pack", extra_abivars=None, decorators=None, autoparal=False, spec=None,
                     initialization_info=None, pass_input=False):
        if extra_abivars is None:
            extra_abivars = {}
        if decorators is None:
            decorators = []
        if spec is None:
            spec = {}
        if initialization_info is None:
            initialization_info = {}

        abiinput = scf_input(structure, pseudos, kppa=kppa, ecut=ecut, pawecutdg=pawecutdg, nband=nband,
                             accuracy=accuracy, spin_mode=spin_mode, smearing=smearing, charge=charge,
                             scf_algorithm=scf_algorithm, shift_mode=shift_mode)
        abiinput.set_vars(extra_abivars)
        for d in decorators:
            d(abiinput)

        return cls(abiinput, spec=spec, initialization_info=initialization_info, pass_input=pass_input)


class RelaxFWWorkflow(AbstractFWWorkflow):
    """
    Generator of a firework workflow performing a relax of structure (atomic positions, cell shape and size).
    Can converge the dilatmx during the cell relaxtion up to a custom value.
    """

    workflow_class = 'RelaxFWWorkflow'
    workflow_module = 'abiflows.fireworks.workflows.abinit_workflows'

    def __init__(self, ion_input, ioncell_input, autoparal=False, spec=None, initialization_info=None,
                 target_dilatmx=None, skip_ion=False):
        """
        Args:
            ion_input: an AbinitInput for the relax of the atomic position calculation.
            ioncell_input: an AbinitInput for the relax of both atomic position and cell size and shape.
            autoparal: if True autoparal will be used at runtime to optimize the number of processes.
            spec: a dict with additional spec for the Firework.
            initialization_info: a dict defining additional information about the initialization of the workflow.
            target_dilatmx: target value for the dilatmx. The workflow will progressively reduce the value of
                dilatmx and relax the structure again until this value is reached.
            skip_ion: if True the first step with relax of the atomic position will not be performed.
        """
        if spec is None:
            spec = {}
        if initialization_info is None:
            initialization_info = {}

        start_task_index = 1
        spec = dict(spec)
        spec['initialization_info'] = initialization_info
        if autoparal:
            spec = self.set_short_single_core_to_spec(spec)
            start_task_index = 'autoparal'

        fws = []
        deps = {}

        if not skip_ion:
            spec['wf_task_index'] = 'ion_' + str(start_task_index)
            ion_task = RelaxFWTask(ion_input, is_autoparal=autoparal)
            self.ion_fw = Firework(ion_task, spec=spec)
            deps = {ion_task.task_type: '@structure'}
            fws.append(self.ion_fw)

        spec['wf_task_index'] = 'ioncell_' + str(start_task_index)
        if target_dilatmx:
            ioncell_task = RelaxDilatmxFWTask(ioncell_input, is_autoparal=autoparal, target_dilatmx=target_dilatmx,
                                              deps=deps)
        else:
            ioncell_task = RelaxFWTask(ioncell_input, is_autoparal=autoparal, deps=deps)

        self.ioncell_fw = Firework(ioncell_task, spec=spec)

        fws.append(self.ioncell_fw)

        fw_deps = None if skip_ion else {self.ion_fw: [self.ioncell_fw]}

        self.wf = Workflow(fws, fw_deps,
                           metadata={'workflow_class': self.workflow_class,
                                     'workflow_module': self.workflow_module})

    @classmethod
    def get_final_structure_and_history(cls, wf):
        assert wf.metadata['workflow_class'] == cls.workflow_class
        assert wf.metadata['workflow_module'] == cls.workflow_module
        ioncell = -1
        final_fw_id = None
        for fw_id, fw in wf.id_fw.items():
            if 'wf_task_index' in fw.spec and fw.spec['wf_task_index'][:8] == 'ioncell_':
                try:
                    this_ioncell = int(fw.spec['wf_task_index'].split('_')[-1])
                except ValueError:
                    # skip if the index is not an int
                    continue
                if this_ioncell > ioncell:
                    ioncell = this_ioncell
                    final_fw_id = fw_id
        if final_fw_id is None:
            raise RuntimeError('Final structure not found ...')
        myfw = wf.id_fw[final_fw_id]
        #TODO add a check on the state of the launches
        last_launch = (myfw.archived_launches + myfw.launches)[-1]
        #TODO add a cycle to find the instance of AbiFireTask?
        myfw.tasks[-1].set_workdir(workdir=last_launch.launch_dir)
        structure = myfw.tasks[-1].get_final_structure()
        with open(os.path.join(last_launch.launch_dir, 'history.json'), "rt") as fh:
            history = json.load(fh, cls=MontyDecoder)

        return {'structure': structure.as_dict(), 'history': history}

    @classmethod
    def get_runtime_secs(cls, wf):
        assert wf.metadata['workflow_class'] == cls.workflow_class
        assert wf.metadata['workflow_module'] == cls.workflow_module
        time_secs = 0.0
        for fw_id, fw in wf.id_fw.items():
            if 'wf_task_index' in fw.spec:
                if fw.spec['wf_task_index'][-9:] == 'autoparal':
                    time_secs += fw.launches[-1].runtime_secs
                elif fw.spec['wf_task_index'][:4] == 'ion_':
                    time_secs += fw.launches[-1].runtime_secs * fw.spec['mpi_ncpus']
                elif fw.spec['wf_task_index'][:8] == 'ioncell_':
                    time_secs += fw.launches[-1].runtime_secs * fw.spec['mpi_ncpus']
        return time_secs

    @classmethod
    def get_mongoengine_results(cls, wf):
        """
        Generates the RelaxResult mongoengine document containing the results of the calculation.
        The workflow should have been generated from this class and requires an open connection to the
        fireworks database and access to the file system containing the calculations.

        Args:
            wf: the fireworks Workflow instance of the workflow.

        Returns:
            A RelaxResult document.
        """

        assert wf.metadata['workflow_class'] == cls.workflow_class
        assert wf.metadata['workflow_module'] == cls.workflow_module

        ioncell_fws = [fw for fw in wf.fws if fw.spec.get('wf_task_index', '').startswith('ioncell_')
                       and not fw.spec.get('wf_task_index', '').endswith('autoparal')]
        ioncell_fws.sort(key=lambda l: int(l.spec.get('wf_task_index', '0').split('_')[-1]))
        last_ioncell_fw = ioncell_fws[-1]
        last_ioncell_launch = get_last_completed_launch(last_ioncell_fw)

        ion_fws = [fw for fw in wf.fws if fw.spec.get('wf_task_index', '').startswith('ion_')
                   and not fw.spec.get('wf_task_index', '').endswith('autoparal')]
        ion_fws.sort(key=lambda l: int(l.spec.get('wf_task_index', '0').split('_')[-1]))
        if ion_fws:
            first_fw = ion_fws[0]
        else:
            first_fw = ioncell_fws[0]

        relax_task = last_ioncell_fw.tasks[-1]
        relax_task.set_workdir(workdir=last_ioncell_launch.launch_dir)
        structure = relax_task.get_final_structure()
        with open(os.path.join(last_ioncell_launch.launch_dir, 'history.json'), "rt") as fh:
            history_ioncell = json.load(fh, cls=MontyDecoder)

        document = RelaxResult()

        document.abinit_output.structure = structure.as_dict()
        document.set_material_data_from_structure(structure)

        final_input = history_ioncell.get_events_by_types(TaskEvent.FINALIZED)[0].details['final_input']
        document.abinit_input.last_input = final_input.as_dict()
        document.abinit_input.set_abinit_basic_from_abinit_input(final_input)
        # need to set the structure as the initial one
        document.abinit_input.structure = first_fw.tasks[0].abiinput.structure.as_dict()

        document.history = history_ioncell.as_dict()

        document.set_dir_names_from_fws_wf(wf)

        initialization_info = history_ioncell.get_events_by_types(TaskEvent.INITIALIZED)[0].details.get('initialization_info', {})
        document.abinit_input.kppa = initialization_info.get('kppa', None)
        document.mp_id = initialization_info.get('mp_id', None)
        document.custom = initialization_info.get("custom", None)

        document.abinit_input.pseudopotentials.set_pseudos_from_files_file(relax_task.files_file.path,
                                                                           len(structure.composition.elements))

        document.time_report = get_time_report_for_wf(wf).as_dict()

        document.fw_id = last_ioncell_fw.fw_id

        document.created_on = datetime.datetime.now()
        document.modified_on = datetime.datetime.now()

        with open(relax_task.gsr_path, "rb") as f:
            document.abinit_output.gsr.put(f)

        # first get all the file paths. If something goes wrong in this loop no file is left dangling in the db
        hist_files_path = {}
        for fw in ion_fws + ioncell_fws:
            task_index = fw.spec.get('wf_task_index')
            last_launch = get_last_completed_launch(fw)
            task = fw.tasks[0]
            task.set_workdir(workdir=last_launch.launch_dir)
            hist_files_path[task_index] = task.hist_nc_path

        # now save all the files in the db
        #TODO I would prefer to avoid the import of mongoengine related objects here and delegate to some other specific module
        #from abiflows.core.models import AbiGridFSProxy
        # This is an alternative from importing the object explicitely. Still quite a dirty hack
        proxy_class = RelaxResult.abinit_output.default.hist_files.field.proxy_class
        collection_name = RelaxResult.abinit_output.default.hist_files.field.collection_name
        hist_files = {}
        for task_index, file_path in six.iteritems(hist_files_path):
            with open(file_path, "rb") as f:
                file_field = proxy_class(collection_name=collection_name)
                file_field.put(f)
                hist_files[task_index] = file_field

        # read in binary for py3k compatibility with mongoengine
        with open(relax_task.output_file.path, 'rb') as f:
            document.abinit_output.outfile_ioncell.put(f)

        document.abinit_output.hist_files = hist_files

        return document

    @classmethod
    def from_factory(cls, structure, pseudos, kppa=None, nband=None, ecut=None, pawecutdg=None, accuracy="normal",
                     spin_mode="polarized", smearing="fermi_dirac:0.1 eV", charge=0.0, scf_algorithm=None,
                     extra_abivars=None, decorators=None, autoparal=False, spec=None, initialization_info=None,
                     target_dilatmx=None, skip_ion=False, shift_mode="Monkhorst-Pack"):
        """
        Creates an instance of RelaxFWWorkflow using the ion_ioncell_relax_input factory function. See the description
        of the factory for the definition of the arguments.
        """
        if extra_abivars is None:
            extra_abivars = {}
        if decorators is None:
            decorators = []
        if spec is None:
            spec = {}
        if initialization_info is None:
            initialization_info = {}
        ion_ioncell_input = ion_ioncell_relax_input(structure=structure, pseudos=pseudos, kppa=kppa, nband=nband, ecut=ecut,
                                                    pawecutdg=pawecutdg, accuracy=accuracy, spin_mode=spin_mode,
                                                    smearing=smearing, charge=charge, scf_algorithm=scf_algorithm,
                                                    shift_mode=shift_mode)

        ion_ioncell_input.set_vars(**extra_abivars)
        for d in decorators:
            ion_ioncell_input = d(ion_ioncell_input)

        ion_input = ion_ioncell_input[0]
        if skip_ion:
            ioncell_input = ion_ioncell_input[1]
        else:
            ioncell_input = IoncellRelaxFromGsFactory(accuracy=accuracy, extra_abivars=extra_abivars,
                                                     decorators=decorators)

        return cls(ion_input, ioncell_input, autoparal=autoparal, spec=spec, initialization_info=initialization_info,
                   target_dilatmx=target_dilatmx,skip_ion=skip_ion)


class RelaxFWWorkflowSRC(AbstractFWWorkflow):
    workflow_class = 'RelaxFWWorkflowSRC'
    workflow_module = 'abiflows.fireworks.workflows.abinit_workflows'

    def __init__(self, ion_input, ioncell_input, spec=None, initialization_info=None, additional_controllers=None):
        if spec is None:
            spec = {}
        if initialization_info is None:
            initialization_info = {}

        fws = []
        links_dict = {}

        if additional_controllers is None:
            additional_controllers = [WalltimeController(), MemoryController()]
        else:
            additional_controllers = additional_controllers

        #1. Relax run at fixed cell
        relax_helper = RelaxTaskHelper()
        relax_controllers = [AbinitController.from_helper(relax_helper)]
        relax_controllers.extend(additional_controllers)
        relax_control_procedure = ControlProcedure(controllers=relax_controllers)
        setup_relax_ions_task = AbinitSetupTask(abiinput=ion_input, task_helper=relax_helper)
        run_relax_ions_task = AbinitRunTask(control_procedure=relax_control_procedure, task_helper=relax_helper,
                                            task_type='ion')
        control_relax_ions_task = AbinitControlTask(control_procedure=relax_control_procedure,
                                                    task_helper=relax_helper)

        relax_ions_fws = createSRCFireworks(setup_task=setup_relax_ions_task, run_task=run_relax_ions_task,
                                            control_task=control_relax_ions_task,
                                            spec=spec, initialization_info=initialization_info)

        fws.extend(relax_ions_fws['fws'])
        links_dict_update(links_dict=links_dict, links_update=relax_ions_fws['links_dict'])

        #2. Relax run with cell relaxation
        setup_relax_ions_cell_task = AbinitSetupTask(abiinput=ioncell_input, task_helper=relax_helper,
                                                     deps={run_relax_ions_task.task_type: '@structure'})
        run_relax_ions_cell_task = AbinitRunTask(control_procedure=relax_control_procedure, task_helper=relax_helper,
                                                 task_type='ioncell')
        control_relax_ions_cell_task = AbinitControlTask(control_procedure=relax_control_procedure,
                                                         task_helper=relax_helper)

        relax_ions_cell_fws = createSRCFireworks(setup_task=setup_relax_ions_cell_task,
                                                 run_task=run_relax_ions_cell_task,
                                                 control_task=control_relax_ions_cell_task,
                                                 spec=spec, initialization_info=initialization_info)

        fws.extend(relax_ions_cell_fws['fws'])
        links_dict_update(links_dict=links_dict, links_update=relax_ions_cell_fws['links_dict'])

        links_dict.update({relax_ions_fws['control_fw']: relax_ions_cell_fws['setup_fw']})

        self.wf = Workflow(fireworks=fws,
                           links_dict=links_dict,
                           metadata={'workflow_class': self.workflow_class,
                                     'workflow_module': self.workflow_module})

    @classmethod
    def get_final_structure(cls, wf):
        assert wf.metadata['workflow_class'] == cls.workflow_class
        assert wf.metadata['workflow_module'] == cls.workflow_module
        ioncell = -1
        final_fw_id = None
        for fw_id, fw in wf.id_fw.items():
            if 'SRC_task_index' in fw.spec:
                if fw.tasks[-1].src_type != 'run':
                    continue
                task_index = fw.spec['SRC_task_index']
                if task_index.task_type == 'ioncell':
                    if task_index.index > ioncell:
                        ioncell = task_index.index
                        final_fw_id = fw_id
        if final_fw_id is None:
            raise RuntimeError('Final structure not found ...')
        myfw = wf.id_fw[final_fw_id]
        mytask = myfw.tasks[-1]
        #TODO add a check on the state of the launches
        last_launch = (myfw.archived_launches + myfw.launches)[-1]
        #TODO add a cycle to find the instance of AbiFireTask?
        # myfw.tasks[-1].set_workdir(workdir=last_launch.launch_dir)
        # mytask.setup_rundir(last_launch.launch_dir, create_dirs=False)
        helper = RelaxTaskHelper()
        helper.set_task(mytask)
        helper.task.setup_rundir(last_launch.launch_dir, create_dirs=False)

        structure = helper.get_final_structure()

        return {'structure': structure.as_dict()}

    @classmethod
    def get_final_structure_and_history(cls, wf):
        assert wf.metadata['workflow_class'] == cls.workflow_class
        assert wf.metadata['workflow_module'] == cls.workflow_module
        ioncell = -1
        final_fw_id = None
        for fw_id, fw in wf.id_fw.items():
            if 'SRC_task_index' in fw.spec:
                if fw.tasks[-1].src_type != 'run':
                    continue
                task_index = fw.spec['SRC_task_index']
                if task_index.task_type == 'ioncell':
                    if task_index.index > ioncell:
                        ioncell = task_index.index
                        final_fw_id = fw_id
        if final_fw_id is None:
            raise RuntimeError('Final structure not found ...')
        myfw = wf.id_fw[final_fw_id]
        mytask = myfw.tasks[-1]
        #TODO add a check on the state of the launches
        last_launch = (myfw.archived_launches + myfw.launches)[-1]
        #TODO add a cycle to find the instance of AbiFireTask?
        # myfw.tasks[-1].set_workdir(workdir=last_launch.launch_dir)
        # mytask.setup_rundir(last_launch.launch_dir, create_dirs=False)
        helper = RelaxTaskHelper()
        helper.set_task(mytask)
        helper.task.setup_rundir(last_launch.launch_dir, create_dirs=False)
        # helper.set_task(mytask)

        structure = helper.get_final_structure()

        # with open(os.path.join(last_launch.launch_dir, 'history.json'), "rt") as fh:
        #     history = json.load(fh, cls=MontyDecoder)

        return {'structure': structure.as_dict()}

    @classmethod
    def get_computed_entry(cls, wf):
        assert wf.metadata['workflow_class'] == cls.workflow_class
        assert wf.metadata['workflow_module'] == cls.workflow_module
        ioncell = -1
        final_fw_id = None
        for fw_id, fw in wf.id_fw.items():
            if 'SRC_task_index' in fw.spec:
                if fw.tasks[-1].src_type != 'run':
                    continue
                task_index = fw.spec['SRC_task_index']
                if task_index.task_type == 'ioncell':
                    if task_index.index > ioncell:
                        ioncell = task_index.index
                        final_fw_id = fw_id
        if final_fw_id is None:
            raise RuntimeError('Final structure not found ...')
        myfw = wf.id_fw[final_fw_id]
        mytask = myfw.tasks[-1]
        #TODO add a check on the state of the launches
        last_launch = (myfw.archived_launches + myfw.launches)[-1]
        #TODO add a cycle to find the instance of AbiFireTask?
        # myfw.tasks[-1].set_workdir(workdir=last_launch.launch_dir)
        # mytask.setup_rundir(last_launch.launch_dir, create_dirs=False)
        helper = RelaxTaskHelper()
        helper.set_task(mytask)
        helper.task.setup_rundir(last_launch.launch_dir, create_dirs=False)
        # helper.set_task(mytask)

        computed_entry = helper.get_computed_entry()
        # with open(os.path.join(last_launch.launch_dir, 'history.json'), "rt") as fh:
        #     history = json.load(fh, cls=MontyDecoder)

        return {'computed_entry': computed_entry.as_dict()}


class NscfFWWorkflow(AbstractFWWorkflow):
    """
    Generator of a fireworks workflow with a SCF followed by a NSCF calculation. For the calculation of
    band structure or DOS.
    """

    workflow_class = 'NscfFWWorkflow'
    workflow_module = 'abiflows.fireworks.workflows.abinit_workflows'

    def __init__(self, scf_input, nscf_input, autoparal=False, spec=None, initialization_info=None):
        """
        Args:
            scf_input: an AbinitInput for the SCF calculation.
            nscf_input: an AbinitInput for the NSCF calculation.
            autoparal: if True autoparal will be used at runtime to optimize the number of processes.
            spec: a dict with additional spec for the Firework.
            initialization_info: a dict defining additional information about the initialization of the workflow.
        """

        start_task_index = 1
        if spec is None:
            spec = {}
        if initialization_info is None:
            initialization_info = {}

        spec = dict(spec)
        spec['initialization_info'] = initialization_info
        if autoparal:
            spec = self.set_short_single_core_to_spec(spec)
            start_task_index = "autoparal"

        spec['wf_task_index'] = 'scf_' + str(start_task_index)
        scf_task = ScfFWTask(scf_input, is_autoparal=autoparal)
        self.scf_fw = Firework(scf_task, spec=spec)

        spec['wf_task_index'] = 'nscf_' + str(start_task_index)
        nscf_task = NscfFWTask(nscf_input, deps={scf_task.task_type: 'DEN'}, is_autoparal=autoparal)
        self.nscf_fw = Firework(nscf_task, spec=spec)

        self.wf = Workflow([self.scf_fw, self.nscf_fw], {self.scf_fw: [self.nscf_fw]},
                           metadata={'workflow_class': self.workflow_class,
                                     'workflow_module': self.workflow_module})


class NscfFWWorkflowSRC(AbstractFWWorkflow):
    workflow_class = 'NscfFWWorkflowSRC'
    workflow_module = 'abiflows.fireworks.workflows.abinit_workflows'

    def __init__(self, scf_input, nscf_input, spec=None, initialization_info=None):
        if spec is None:
            spec = {}
        if initialization_info is None:
            initialization_info = {}

        # Initializes fws list and links_dict
        fws = []
        links_dict = {}

        if 'additional_controllers' in spec:
            additional_controllers = spec['additional_controllers']
            spec.pop('additional_controllers')
        else:
            additional_controllers = [WalltimeController(), MemoryController()]
        # Self-consistent calculation
        scf_helper = ScfTaskHelper()
        scf_controllers = [AbinitController.from_helper(scf_helper)]
        scf_controllers.extend(additional_controllers)
        scf_control_procedure = ControlProcedure(controllers=scf_controllers)
        setup_scf_task = AbinitSetupTask(abiinput=scf_input, task_helper=scf_helper)
        run_scf_task = AbinitRunTask(control_procedure=scf_control_procedure, task_helper=scf_helper)
        control_scf_task = AbinitControlTask(control_procedure=scf_control_procedure, task_helper=scf_helper)

        scf_fws = createSRCFireworks(setup_task=setup_scf_task, run_task=run_scf_task, control_task=control_scf_task,
                                     task_index=scf_helper.task_type,
                                     spec=spec, initialization_info=initialization_info)

        fws.extend(scf_fws['fws'])
        links_dict_update(links_dict=links_dict, links_update=scf_fws['links_dict'])

        # Non self-consistent calculation
        nscf_helper = NscfTaskHelper()
        nscf_controllers = [AbinitController.from_helper(nscf_helper)]
        nscf_controllers.extend(additional_controllers)
        nscf_control_procedure = ControlProcedure(controllers=nscf_controllers)
        setup_nscf_task = AbinitSetupTask(abiinput=nscf_input, task_helper=nscf_helper,
                                          deps={run_scf_task.task_type: 'DEN'})
        run_nscf_task = AbinitRunTask(control_procedure=nscf_control_procedure, task_helper=nscf_helper)
        control_nscf_task = AbinitControlTask(control_procedure=nscf_control_procedure, task_helper=nscf_helper)

        nscf_fws = createSRCFireworks(setup_task=setup_nscf_task, run_task=run_nscf_task,
                                      control_task=control_nscf_task, task_index=nscf_helper.task_type, spec=spec,
                                      initialization_info=initialization_info)

        fws.extend(nscf_fws['fws'])
        links_dict_update(links_dict=links_dict, links_update=nscf_fws['links_dict'])
        #Link with previous SCF
        links_dict_update(links_dict=links_dict,
                          links_update={scf_fws['control_fw'].fw_id: nscf_fws['setup_fw'].fw_id})

        self.wf = Workflow(fireworks=fws, links_dict=links_dict,
                           metadata={'workflow_class': self.workflow_class,
                                     'workflow_module': self.workflow_module})

    @classmethod
    def from_factory(cls, structure, pseudos, kppa=None, ecut=None, pawecutdg=None, nband=None, accuracy="normal",
                     spin_mode="polarized", smearing="fermi_dirac:0.1 eV", charge=0.0, scf_algorithm=None,
                     shift_mode="Monkhorst-Pack", extra_abivars=None, decorators=None, autoparal=False, spec=None,
                     initialization_info=None):
        if extra_abivars is None:
            extra_abivars = {}
        if decorators is None:
            decorators = []
        if spec is None:
            spec = {}
        if initialization_info is None:
            initialization_info = {}
        raise NotImplementedError('from_factory class method not yet implemented for NscfWorkflowSRC')


class HybridOneShotFWWorkflow(AbstractFWWorkflow):
    """
    Generator of a fireworks workflow that performs a SCF calculation with hybrid functional based on GW.
    """

    def __init__(self, scf_inp, hybrid_input, autoparal=False, spec=None, initialization_info=None):
        """
        Args:
            scf_input: an AbinitInput for the SCF calculation.
            hybrid_input: an AbinitInput for the hybrid functional calculation.
            autoparal: if True autoparal will be used at runtime to optimize the number of processes.
            spec: a dict with additional spec for the Firework.
            initialization_info: a dict defining additional information about the initialization of the workflow.
        """

        if spec is None:
            spec = {}
        if initialization_info is None:
            initialization_info = {}
        rf = self.get_reduced_formula(scf_inp)

        scf_task = ScfFWTask(scf_inp, is_autoparal=autoparal)

        spec = dict(spec)
        spec['initialization_info'] = initialization_info
        if autoparal:
            spec = self.set_short_single_core_to_spec(spec)

        self.scf_fw = Firework(scf_task, spec=spec, name=rf+"_"+scf_task.task_type)

        hybrid_task = HybridFWTask(hybrid_input, is_autoparal=autoparal, deps=["WFK"])

        self.hybrid_fw = Firework(hybrid_task, spec=spec, name=rf+"_"+hybrid_task.task_type)

        self.wf = Workflow([self.scf_fw, self.hybrid_fw], {self.scf_fw: self.hybrid_fw})

    @classmethod
    def from_factory(cls, structure, pseudos, kppa=None, ecut=None, pawecutdg=None, nband=None, accuracy="normal",
                     spin_mode="polarized", smearing="fermi_dirac:0.1 eV", charge=0.0, scf_algorithm=None,
                     shift_mode="Monkhorst-Pack", hybrid_functional="hse06", ecutsigx=None, gw_qprange=1,
                     extra_abivars=None, decorators=None, autoparal=False, spec=None, initialization_info=None):
        """
        Creates an instance of HybridOneShotFWWorkflow using the scf_input and  hybrid_oneshot_input factory functions.
        See the description of the factories for the definition of the arguments.
        """

        if extra_abivars is None:
            extra_abivars = {}
        if decorators is None:
            decorators = []
        if spec is None:
            spec = {}
        if initialization_info is None:
            initialization_info = {}

        scf_fact = ScfFactory(structure=structure, pseudos=pseudos, kppa=kppa, ecut=ecut, pawecutdg=pawecutdg,
                              nband=nband, accuracy=accuracy, spin_mode=spin_mode, smearing=smearing, charge=charge,
                              scf_algorithm=scf_algorithm, shift_mode=shift_mode, extra_abivars=extra_abivars,
                              decorators=decorators)

        hybrid_fact = HybridOneShotFromGsFactory(functional=hybrid_functional, ecutsigx=ecutsigx, gw_qprange=gw_qprange,
                                                 decorators=decorators, extra_abivars=extra_abivars)

        return cls(scf_fact, hybrid_fact, autoparal=autoparal, spec=spec, initialization_info=initialization_info)


class PhononFWWorkflow(AbstractFWWorkflow):
    """
    Generator of a fireworks workflow for the calculation of phonon properties with DFPT.
    Parallelization over all the perturbations. The phononic perturbations will be generated at runtime based on the
    last input used in the SCF calculation.
    Warning: for calculations requiring a large number of perturbations (>1000 perturbations) the generation step will
    fail due to limitations in the size of documents in mongodb database. Use PhononFullFWWorkflow if this may
    be an issue.
    """

    workflow_class = 'PhononFWWorkflow'
    workflow_module = 'abiflows.fireworks.workflows.abinit_workflows'

    def __init__(self, scf_inp, phonon_factory, autoparal=False, spec=None, initialization_info=None):
        """
        Args:
            scf_inp: an |AbinitInput| object for the SCF calculation.
            phonon_factory: an PhononsFromGsFactory for the generation of the inputs for phonon perturbations.
            autoparal: if True autoparal will be used at runtime to optimize the number of processes.
            spec: a dict with additional spec for the Firework.
            initialization_info: a dict defining additional information about the initialization of the workflow.
        """

        if spec is None:
            spec = {}
        if initialization_info is None:
            initialization_info = {}
        start_task_index = 1

        rf = self.get_reduced_formula(scf_inp)

        scf_task = ScfFWTask(scf_inp, is_autoparal=autoparal)

        spec = dict(spec)
        spec['initialization_info'] = initialization_info
        if autoparal:
            spec = self.set_short_single_core_to_spec(spec)
            start_task_index = 'autoparal'

        spec['wf_task_index'] = 'scf_' + str(start_task_index)

        self.scf_fw = Firework(scf_task, spec=spec, name=rf+"_"+scf_task.task_type)

        ph_generation_task = GeneratePhononFlowFWAbinitTask(phonon_factory, previous_task_type=scf_task.task_type,
                                                            with_autoparal=autoparal)

        spec['wf_task_index'] = 'gen_ph'

        self.ph_generation_fw = Firework(ph_generation_task, spec=spec, name=rf+"_gen_ph")

        self.wf = Workflow([self.scf_fw, self.ph_generation_fw], {self.scf_fw: self.ph_generation_fw},
                           metadata={'workflow_class': self.workflow_class,
                                     'workflow_module': self.workflow_module})

    @classmethod
    def from_factory(cls, structure, pseudos, kppa=None, ecut=None, pawecutdg=None, nband=None, accuracy="normal",
                     spin_mode="polarized", smearing="fermi_dirac:0.1 eV", charge=0.0, scf_algorithm=None,
                     shift_mode="Symmetric", ph_ngqpt=None, qpoints=None, qppa=None, with_ddk=True, with_dde=True,
                     with_bec=False, scf_tol=None, ph_tol=None, ddk_tol=None, dde_tol=None, wfq_tol=None,
                     qpoints_to_skip=None, extra_abivars=None, decorators=None, autoparal=False, spec=None,
                     initialization_info=None, manager=None):
        """
        Creates an instance of PhononFWWorkflow using the scf_for_phonons and phonons_from_gsinput factory functions.
        See the description of the factories for the definition of the arguments.
        The manager can be a TaskManager or a FWTaskManager.
        """

        if extra_abivars is None:
            extra_abivars = {}
        if decorators is None:
            decorators = []
        if spec is None:
            spec = {}
        if initialization_info is None:
            initialization_info = {}

        if isinstance(manager, FWTaskManager):
            manager = manager.task_manager
            if manager is None:
                raise ValueError("A TaskManager is required in the FWTaskManager.")

        if qppa is not None and (ph_ngqpt is not None or qpoints is not None):
            raise ValueError("qppa is incompatible with ph_ngqpt and qpoints")

        if qppa is not None:
            initialization_info['qppa'] = qppa
            ph_ngqpt = KSampling.automatic_density(structure, qppa, chksymbreak=0).kpts[0]

        initialization_info['ngqpt'] = ph_ngqpt
        initialization_info['qpoints'] = qpoints
        if 'kppa' not in initialization_info:
            initialization_info['kppa'] = kppa

        extra_abivars_scf = dict(extra_abivars)
        extra_abivars_scf['tolwfr'] = scf_tol if scf_tol else 1.e-22
        scf_fact = ScfForPhononsFactory(structure=structure, pseudos=pseudos, kppa=kppa, ecut=ecut, pawecutdg=pawecutdg,
                                        nband=nband, accuracy=accuracy, spin_mode=spin_mode, smearing=smearing,
                                        charge=charge, scf_algorithm=scf_algorithm, shift_mode=shift_mode,
                                        extra_abivars=extra_abivars_scf, decorators=decorators)

        phonon_fact = PhononsFromGsFactory(ph_ngqpt=ph_ngqpt, with_ddk=with_ddk, with_dde=with_dde, with_bec=with_bec,
                                           ph_tol=ph_tol, ddk_tol=ddk_tol, dde_tol=dde_tol, wfq_tol=wfq_tol,
                                           qpoints_to_skip=qpoints_to_skip, extra_abivars=extra_abivars,
                                           qpoints=qpoints, decorators=decorators, manager=manager)

        ph_wf = cls(scf_fact, phonon_fact, autoparal=autoparal, spec=spec, initialization_info=initialization_info)

        return ph_wf

    @classmethod
    def from_gs_input(cls, gs_input, structure=None, ph_ngqpt=None, qpoints=None, qppa=None, with_ddk=True,
                      with_dde=True, with_bec=False, scf_tol=None, ph_tol=None, ddk_tol=None, dde_tol=None, wfq_tol=None,
                      qpoints_to_skip=None, extra_abivars=None, decorators=None, autoparal=False, spec=None,
                      initialization_info=None, manager=None):
        """
        Creates an instance of PhononFWWorkflow using a custom |AbinitInput| for a ground state calculation and the
        phonons_from_gsinput factory function. Tolerances for the scf will be set accordingly to scf_tol (with
        default 1e-22) and keys relative to relaxation and parallelization will be removed from gs_input.
        See the description of the phonons_from_gsinput factory for the definition of the arguments.
        The manager can be a TaskManager or a FWTaskManager.
        """

        if extra_abivars is None:
            extra_abivars = {}
        if decorators is None:
            decorators = []
        if spec is None:
            spec = {}
        if initialization_info is None:
            initialization_info = {}

        if isinstance(manager, FWTaskManager):
            manager = manager.task_manager
            if manager is None:
                raise ValueError("A TaskManager is required in the FWTaskManager.")

        if qppa is not None and (ph_ngqpt is not None or qpoints is not None):
            raise ValueError("qppa is incompatible with ph_ngqpt and qpoints")

        if qppa is not None:
            if structure is None:
                structure = gs_input.structure
            initialization_info['qppa'] = qppa
            ph_ngqpt = KSampling.automatic_density(structure, qppa, chksymbreak=0).kpts[0]

        initialization_info['ngqpt'] = ph_ngqpt
        initialization_info['qpoints'] = qpoints

        scf_inp = gs_input.deepcopy()
        if structure:
            scf_inp.set_structure(structure)
        if scf_tol:
            scf_inp.update(scf_tol)
        else:
            scf_inp['tolwfr'] = 1.e-22
        scf_inp['chksymbreak'] = 1
        if not scf_inp.get('nbdbuf', 0):
            scf_inp['nbdbuf'] = 4
            scf_inp['nband'] = scf_inp['nband'] + 4
        abi_vars = get_abinit_variables()
        # remove relaxation variables in case gs_input is a relaxation
        for v in abi_vars.vars_with_varset('rlx'):
            scf_inp.pop(v.name, None)
        # remove parallelization variables in case gs_input is coming from a previous run with parallelization
        for v in abi_vars.vars_with_varset('paral'):
            scf_inp.pop(v.name, None)

        scf_inp.set_vars(extra_abivars)

        phonon_fact = PhononsFromGsFactory(ph_ngqpt=ph_ngqpt, with_ddk=with_ddk, with_dde=with_dde, with_bec=with_bec,
                                           ph_tol=ph_tol, ddk_tol=ddk_tol, dde_tol=dde_tol, wfq_tol=wfq_tol,
                                           qpoints_to_skip=qpoints_to_skip, extra_abivars=extra_abivars,
                                           qpoints=qpoints, decorators=decorators, manager=manager)

        ph_wf = cls(scf_inp, phonon_fact, autoparal=autoparal, spec=spec, initialization_info=initialization_info)

        return ph_wf

    def add_anaddb_ph_bs_fw(self, structure, ph_ngqpt, ndivsm=20, nqsmall=15):
        """
        Appends a Firework with a task for the calculation of phonon band structure and dos with anaddb.

        Args:
            structure: the input structure
            ngqpt: Monkhorst-Pack divisions for the phonon Q-mesh (coarse one)
            nqsmall: Used to generate the (dense) mesh for the DOS.
                It defines the number of q-points used to sample the smallest lattice vector.
            ndivsm: Used to generate a normalized path for the phonon bands.
                If gives the number of divisions for the smallest segment of the path.
        """

        anaddb_input = AnaddbInput.phbands_and_dos(structure=structure, ngqpt=ph_ngqpt, ndivsm=ndivsm,nqsmall=nqsmall,
                                                   asr=2, chneut=1, dipdip=1, lo_to_splitting=True)
        anaddb_task = AnaDdbAbinitTask(anaddb_input, deps={MergeDdbAbinitTask.task_type: "DDB"})
        spec = dict(self.scf_fw.spec)
        spec['wf_task_index'] = 'anaddb'

        anaddb_fw = Firework(anaddb_task, spec=spec, name='anaddb')

        self.append_fw(anaddb_fw, short_single_spec=True)

    @classmethod
    def get_mongoengine_results(cls, wf):
        """
        Generates the PhononResult mongoengine document containing the results of the calculation.
        The workflow should have been generated from this class and requires an open connection to the
        fireworks database and access to the file system containing the calculations.

        Args:
            wf: the fireworks Workflow instance of the workflow.

        Returns:
            A PhononResult document.
        """

        assert wf.metadata['workflow_class'] == cls.workflow_class
        assert wf.metadata['workflow_module'] == cls.workflow_module

        scf_index = 0
        ph_index = 0
        ddk_index = 0
        dde_index = 0
        wfq_index = 0

        anaddb_task = None
        for fw in wf.fws:
            task_index = fw.spec.get('wf_task_index', '')
            if task_index == 'anaddb':
                anaddb_launch = get_last_completed_launch(fw)
                anaddb_task = fw.tasks[-1]
                anaddb_task.set_workdir(workdir=anaddb_launch.launch_dir)
            elif task_index == 'mrgddb':
                mrgddb_launch = get_last_completed_launch(fw)
                mrgddb_task = fw.tasks[-1]
                mrgddb_task.set_workdir(workdir=mrgddb_launch.launch_dir)
            elif task_index.startswith('scf_') and not task_index.endswith('autoparal'):
                current_index = int(task_index.split('_')[-1])
                if current_index > scf_index:
                    scf_index = current_index
                    scf_fw = fw
            elif task_index.startswith('phonon_0') and not task_index.endswith('autoparal'):
                current_index = int(task_index.split('_')[-1])
                if current_index > ph_index:
                    ph_index = current_index
                    ph_fw = fw
            elif task_index.startswith('ddk_0') and not task_index.endswith('autoparal'):
                current_index = int(task_index.split('_')[-1])
                if current_index > ddk_index:
                    ddk_index = current_index
                    ddk_fw = fw
            elif task_index.startswith('dde_0') and not task_index.endswith('autoparal'):
                current_index = int(task_index.split('_')[-1])
                if current_index > dde_index:
                    dde_index = current_index
                    dde_fw = fw
            elif task_index.startswith('nscf_wfq_0') and not task_index.endswith('autoparal'):
                current_index = int(task_index.split('_')[-1])
                if current_index > wfq_index:
                    wfq_index = current_index
                    wfq_fw = fw

        scf_launch = get_last_completed_launch(scf_fw)
        with open(os.path.join(scf_launch.launch_dir, 'history.json'), "rt") as fh:
            scf_history = json.load(fh, cls=MontyDecoder)
        scf_task = scf_fw.tasks[-1]
        scf_task.set_workdir(workdir=scf_launch.launch_dir)

        document = PhononResult()

        gs_input = scf_history.get_events_by_types(TaskEvent.FINALIZED)[0].details['final_input']

        document.abinit_input.gs_input = gs_input.as_dict()
        document.abinit_input.set_abinit_basic_from_abinit_input(gs_input)

        structure = gs_input.structure
        document.abinit_output.structure = structure.as_dict()
        document.set_material_data_from_structure(structure)

        initialization_info = scf_history.get_events_by_types(TaskEvent.INITIALIZED)[0].details.get('initialization_info', {})
        document.mp_id = initialization_info.get('mp_id', None)
        document.custom = initialization_info.get("custom", None)

        document.relax_db = initialization_info['relax_db'].as_dict() if 'relax_db' in initialization_info else None
        document.relax_id = initialization_info.get('relax_id', None)

        document.abinit_input.ngqpt = initialization_info.get('ngqpt', None)
        document.abinit_input.qpoints = initialization_info.get('qpoints', None)
        document.abinit_input.qppa = initialization_info.get('qppa', None)
        document.abinit_input.kppa = initialization_info.get('kppa', None)

        document.abinit_input.pseudopotentials.set_pseudos_from_files_file(scf_task.files_file.path,
                                                                           len(structure.composition.elements))

        document.created_on = datetime.datetime.now()
        document.modified_on = datetime.datetime.now()

        document.set_dir_names_from_fws_wf(wf)

        # read in binary for py3k compatibility with mongoengine
        with open(mrgddb_task.merged_ddb_path, "rb") as f:
            document.abinit_output.ddb.put(f)

        if ph_index > 0:
            ph_task = ph_fw.tasks[-1]
            document.abinit_input.phonon_input = ph_task.abiinput.as_dict()

        if ddk_index > 0:
            ddk_task = ddk_fw.tasks[-1]
            document.abinit_input.ddk_input = ddk_task.abiinput.as_dict()

        if dde_index > 0:
            dde_task = dde_fw.tasks[-1]
            document.abinit_input.dde_input = dde_task.abiinput.as_dict()

        if wfq_index > 0:
            wfq_task = wfq_fw.tasks[-1]
            document.abinit_input.wfq_input = wfq_task.abiinput.as_dict()

        if anaddb_task is not None:
            with open(anaddb_task.phbst_path, "rb") as f:
                document.abinit_output.phonon_bs.put(f)
            with open(anaddb_task.phdos_path, "rb") as f:
                document.abinit_output.phonon_dos.put(f)
            with open(anaddb_task.anaddb_nc_path, "rb") as f:
                document.abinit_output.anaddb_nc.put(f)

        document.fw_id = scf_fw.fw_id

        document.time_report = get_time_report_for_wf(wf).as_dict()

        with open(scf_task.gsr_path, "rb") as f:
            document.abinit_output.gs_gsr.put(f)

        # read in binary for py3k compatibility with mongoengine
        with open(scf_task.output_file.path, "rb") as f:
            document.abinit_output.gs_outfile.put(f)

        return document


class PhononFullFWWorkflow(PhononFWWorkflow):
    """
    Generator of a fireworks workflow for the calculation of phonon properties with DFPT.
    Parallelization over all the perturbations.
    Subclass of PhononFWWorkflow but the Fireworks with phonon perturbations will be generated immediately.
    """

    workflow_class = 'PhononFullFWWorkflow'
    workflow_module = 'abiflows.fireworks.workflows.abinit_workflows'

    def __init__(self, scf_inp, phonon_factory, autoparal=False, spec=None, initialization_info=None):
        """
        Args:
            scf_inp: an |AbinitInput| for the SCF calculation.
            phonon_factory: an PhononsFromGsFactory for the generation of the inputs for phonon perturbations.
            autoparal: if True autoparal will be used at runtime to optimize the number of processes.
            spec: a dict with additional spec for the Firework.
            initialization_info: a dict defining additional information about the initialization of the workflow.
        """

        spec = spec or {}
        initialization_info = initialization_info or {}
        start_task_index = 1

        rf = self.get_reduced_formula(scf_inp)

        scf_task = ScfFWTask(scf_inp, is_autoparal=autoparal)

        spec = dict(spec)
        spec['initialization_info'] = initialization_info
        if autoparal:
            spec = self.set_short_single_core_to_spec(spec)
            start_task_index = 'autoparal'

        spec['wf_task_index'] = 'scf_' + str(start_task_index)

        self.scf_fw = Firework(scf_task, spec=spec, name=rf+"_"+scf_task.task_type)

        # Generate the phononic part of the workflow
        # Since everything is being generated here factories should be used to generate the AbinitInput
        if isinstance(scf_inp, InputFactory):
            scf_inp = scf_inp.build_input()

        if isinstance(phonon_factory, InputFactory):
            initialization_info['input_factory'] = phonon_factory.as_dict()
            spec['initialization_info']['input_factory'] = phonon_factory.as_dict()
            ph_inputs = phonon_factory.build_input(scf_inp)
        else:
            ph_inputs = phonon_factory

        ph_q_pert_inputs = ph_inputs.filter_by_tags(atags.PH_Q_PERT)
        ddk_inputs = ph_inputs.filter_by_tags(atags.DDK)
        dde_inputs = ph_inputs.filter_by_tags(atags.DDE)
        bec_inputs = ph_inputs.filter_by_tags(atags.BEC)

        nscf_inputs = ph_inputs.filter_by_tags(atags.NSCF)

        previous_task_type = scf_task.task_type

        nscf_fws = []
        if nscf_inputs is not None:
            nscf_fws, nscf_fw_deps = self.get_fws(nscf_inputs, NscfWfqFWTask,
                                                 {previous_task_type: "DEN"}, spec)

        ph_fws = []
        if ph_q_pert_inputs:
            ph_q_pert_inputs.set_vars(prtwf=-1)
            ph_fws, ph_fw_deps = self.get_fws(ph_q_pert_inputs, PhononTask, {previous_task_type: "WFK"}, spec,
                                              nscf_fws)

        ddk_fws = []
        if ddk_inputs:
            ddk_fws, ddk_fw_deps = self.get_fws(ddk_inputs, DdkTask, {previous_task_type: "WFK"}, spec)

        dde_fws = []
        if dde_inputs:
            dde_inputs.set_vars(prtwf=-1)
            dde_fws, dde_fw_deps = self.get_fws(dde_inputs, DdeTask,
                                                {previous_task_type: "WFK", DdkTask.task_type: "DDK"}, spec)

        bec_fws = []
        if bec_inputs:
            bec_inputs.set_vars(prtwf=-1)
            bec_fws, bec_fw_deps = self.get_fws(bec_inputs, BecTask,
                                                {previous_task_type: "WFK", DdkTask.task_type: "DDK"}, spec)

        mrgddb_spec = dict(spec)
        mrgddb_spec['wf_task_index'] = 'mrgddb'
        #FIXME import here to avoid circular imports.
        #from abiflows.fireworks.utils.fw_utils import get_short_single_core_spec
        qadapter_spec = self.set_short_single_core_to_spec(mrgddb_spec)
        mrgddb_spec['mpi_ncpus'] = 1
        # Set a higher priority to favour the end of the WF
        #TODO improve the handling of the priorities
        mrgddb_spec['_priority'] = 10
        num_ddbs_to_be_merged = len(ph_fws) + len(dde_fws) + len(bec_fws)
        mrgddb_fw = Firework(MergeDdbAbinitTask(num_ddbs=num_ddbs_to_be_merged, delete_source_ddbs=False), spec=mrgddb_spec,
                             name=ph_inputs[0].structure.composition.reduced_formula+'_mergeddb')

        fws_deps = defaultdict(list)

        autoparal_fws = []
        if autoparal:
            # add an AutoparalTask for each type and relative dependencies
            dfpt_autoparal_fw = self.get_autoparal_fw(ph_q_pert_inputs[0], 'dfpt', {previous_task_type: "WFK"}, spec,
                                                      nscf_fws)[0]
            autoparal_fws.append(dfpt_autoparal_fw)

            fws_deps[dfpt_autoparal_fw] = ph_fws + ddk_fws + dde_fws + bec_fws
            fws_deps[self.scf_fw].append(dfpt_autoparal_fw)

            if nscf_fws:
                nscf_autoparal_fw = self.get_autoparal_fw(nscf_inputs[0], 'nscf',
                                                          {previous_task_type: "DEN"}, spec)[0]
                fws_deps[nscf_autoparal_fw] = nscf_fws
                autoparal_fws.append(nscf_autoparal_fw)
                fws_deps[self.scf_fw].append(nscf_autoparal_fw)

        if ddk_fws:
            for ddk_fw in ddk_fws:
                if dde_fws:
                    fws_deps[ddk_fw] = dde_fws
                if bec_fws:
                    fws_deps[ddk_fw] = bec_fws

        # all the abinit related FWs should depend on the scf calculation for the WFK
        abinit_fws = nscf_fws + ddk_fws + dde_fws + ph_fws + bec_fws
        fws_deps[self.scf_fw].extend(abinit_fws)

        ddb_fws = dde_fws + ph_fws + bec_fws
        #TODO pass all the tasks to the MergeDdbTask for logging or easier retrieve of the DDK?
        for ddb_fw in ddb_fws:
            fws_deps[ddb_fw] = mrgddb_fw

        total_list_fws = [self.scf_fw] + ddb_fws+ddk_fws+[mrgddb_fw] + nscf_fws + autoparal_fws

        fws_deps.update(ph_fw_deps)

        self.wf = Workflow(total_list_fws, links_dict=fws_deps,
                           metadata={'workflow_class': self.workflow_class,
                                     'workflow_module': self.workflow_module})

    def get_fws(self, multi_inp, task_class, deps, spec, nscf_fws=None):
        """
        Prepares the fireworks for a specific type of calculation

        Args:
            multi_inp: |MultiDataset| with the inputs that should be run
            task_class: class of the tasks that should be generated
            deps: dict with the dependencies already set for this type of task
            spec: spec for the new Fireworks that will be created
            nscf_fws: list of NSCF fws for the calculation of WFQ files, in case they are present.
                Will be linked if needed.

        Returns:
            (tuple): tuple containing:

                - fws (list): The list of new Fireworks.
                - fw_deps (dict): The dependencies related to these fireworks.
                    Should be used when generating the workflow.
        """

        formula = multi_inp[0].structure.composition.reduced_formula
        fws = []
        fw_deps = defaultdict(list)
        autoparal_spec = {}
        for i, inp in enumerate(multi_inp):
            spec = dict(spec)
            start_task_index = 1

            current_deps = dict(deps)
            parent_fw = None
            if nscf_fws:
                qpt = inp['qpt']
                for nscf_fw in nscf_fws:
                    if np.allclose(nscf_fw.tasks[0].abiinput['qpt'], qpt):
                        parent_fw = nscf_fw
                        current_deps[nscf_fw.tasks[0].task_type] = "WFQ"
                        break

            task = task_class(inp, deps=current_deps, is_autoparal=False)
            # this index is for the different task, each performing a different perturbation
            indexed_task_type = task_class.task_type + '_' + str(i)
            # this index is to index the restarts of the single task
            spec['wf_task_index'] = indexed_task_type + '_' + str(start_task_index)
            fw = Firework(task, spec=spec, name=(formula + '_' + indexed_task_type)[:15])
            fws.append(fw)
            if parent_fw is not None:
                fw_deps[parent_fw].append(fw)

        return fws, fw_deps

    def get_autoparal_fw(self, inp, task_type, deps, spec, nscf_fws=None):
        """
        Prepares a single Firework conatining an AutoparalTask to perform the autoparal for each group of calculations.

        Args:
            inp: one of the inputs for which the autoparal should be run
            task_type: task_type of the class for the current type of calculation
            deps: dict with the dependencies already set for this type of task
            spec: spec for the new Fireworks that will be created
            nscf_fws: list of NSCF fws for the calculation of WFQ files, in case they are present.
                Will be linked if needed.

        Returns:
            (tuple): tuple containing:

                - fws (list): The new Firework.
                - fw_deps (dict): The dependencies between related to this firework.
                    Should be used when generating the workflow.
        """

        formula = inp.structure.composition.reduced_formula
        fw_deps = defaultdict(list)
        spec = dict(spec)

        current_deps = dict(deps)
        parent_fw = None
        if nscf_fws:
            qpt = inp['qpt']
            for nscf_fw in nscf_fws:
                if np.allclose(nscf_fw.tasks[0].abiinput['qpt'], qpt):
                    parent_fw = nscf_fw
                    current_deps[nscf_fw.tasks[0].task_type] = "WFQ"
                    break

        task = AutoparalTask(inp, deps=current_deps, forward_spec=True)
        # this index is for the different task, each performing a different perturbation
        indexed_task_type = AutoparalTask.task_type
        # this index is to index the restarts of the single task
        spec['wf_task_index'] = indexed_task_type + '_' + task_type
        fw = Firework(task, spec=spec, name=(formula + '_' + indexed_task_type)[:15])
        if parent_fw is not None:
            fw_deps[parent_fw].append(fw)

        return fw, fw_deps


class DteFWWorkflow(AbstractFWWorkflow):
    """
    Generator of a fireworks workflow for the calculation of third derivatives with respect to electric field and
    atomic position to calculate  non-linear optical susceptibilities of a material using DFPT.
    Parallelization over all the perturbations. The phonon perturbations are optional.
    """

    workflow_class = 'DteFWWorkflow'
    workflow_module = 'abiflows.fireworks.workflows.abinit_workflows'

    def __init__(self, scf_inp, ddk_inp, dde_inp, dte_inp, ph_inp=None, autoparal=False, spec=None,
                 initialization_info=None):
        """
        Args:
            scf_inp: an |AbinitInput| for the SCF calculation.
            ddk_inp: a |MultiDataset| with the inputs for the DDK perturbations.
            dde_inp: a |MultiDataset| with the inputs for the DDE perturbations.
            dte_inp: a |MultiDataset| with the inputs for the DTE perturbations.
            ph_inp: a |MultiDataset| with the inputs for the phonon perturbations. If None phonon perturbations
                will not be considered.
            autoparal: if True autoparal will be used at runtime to optimize the number of processes.
            spec: a dict with additional spec for the Firework.
            initialization_info: a dict defining additional information about the initialization of the workflow.
        """

        if spec is None:
            spec = {}
        if initialization_info is None:
            initialization_info = {}
        start_task_index = 1

        rf = self.get_reduced_formula(scf_inp)

        scf_task = ScfFWTask(scf_inp, is_autoparal=autoparal)

        spec = dict(spec)
        spec['initialization_info'] = initialization_info
        if autoparal:
            spec = self.set_short_single_core_to_spec(spec)
            start_task_index = 'autoparal'

        spec['wf_task_index'] = 'scf_' + str(start_task_index)

        self.scf_fw = Firework(scf_task, spec=spec, name=rf+"_"+scf_task.task_type)

        self.ph_fws = []
        if ph_inp:
            self.ph_fws = self.get_fws(ph_inp, PhononTask, {ScfFWTask.task_type: "WFK"}, spec)

        self.ddk_fws = self.get_fws(ddk_inp, DdkTask, {ScfFWTask.task_type: "WFK"}, spec)

        self.dde_fws = self.get_fws(dde_inp, DdeTask, {ScfFWTask.task_type: "WFK", DdkTask.task_type: "DDK"}, spec)

        dte_deps = {ScfFWTask.task_type: ["WFK", "DEN"], DdeTask.task_type: ["1WF", "1DEN"]}
        if ph_inp:
            dte_deps[PhononTask.task_type] = ["1WF", "1DEN"]
        self.dte_fws = self.get_fws(dte_inp, DteTask, dte_deps, spec)

        mrgddb_spec = dict(spec)
        mrgddb_spec['wf_task_index'] = 'mrgddb'
        qadapter_spec = self.set_short_single_core_to_spec(mrgddb_spec)
        mrgddb_spec['mpi_ncpus'] = 1
        num_ddbs_to_be_merged = len(self.ph_fws) + len(self.dde_fws) + len(self.dte_fws)
        self.mrgddb_fw = Firework(MergeDdbAbinitTask(num_ddbs=num_ddbs_to_be_merged, delete_source_ddbs=False),
                                  spec=mrgddb_spec,name=scf_inp.structure.composition.reduced_formula+'_mergeddb')

        fws_deps = defaultdict(list)

        self.autoparal_fws = []

        # non-linear calculations do not support autoparal
        if autoparal:
            # add an AutoparalTask for each type and relative dependencies
            dfpt_autoparal_fw = self.get_autoparal_fw(ddk_inp[0], 'dfpt', {ScfFWTask.task_type: "WFK"}, spec)
            self.autoparal_fws.append(dfpt_autoparal_fw)

            fws_deps[dfpt_autoparal_fw] = self.ph_fws + self.ddk_fws + self.dde_fws

            # being a fake autoparal it doesn't need to follow the dde tasks. No other dependencies are enforced.
            dte_autoparal_fw = self.get_autoparal_fw(None, 'dte', None, spec,
                                                     ddk_inp[0].structure.composition.reduced_formula)
            self.autoparal_fws.append(dte_autoparal_fw)

            fws_deps[dte_autoparal_fw] = self.dte_fws

        for ddk_fw in self.ddk_fws:
            fws_deps[ddk_fw] = list(self.dde_fws + self.dte_fws)

        for dde_fw in self.dde_fws:
            fws_deps[dde_fw] = list(self.dte_fws)

        if self.ph_fws:
            for ph_fw in self.ph_fws:
                fws_deps[ph_fw] = list(self.dte_fws)

        ddb_fws = self.dde_fws + self.ph_fws + self.dte_fws
        for ddb_fw in ddb_fws:
            fws_deps[ddb_fw].append(self.mrgddb_fw)

        fws_deps[self.scf_fw] = list(ddb_fws+self.ddk_fws + self.autoparal_fws)

        total_list_fws = [self.scf_fw] + ddb_fws+self.ddk_fws+[self.mrgddb_fw] + self.autoparal_fws

        self.wf = Workflow(total_list_fws, fws_deps,
                           metadata={'workflow_class': self.workflow_class, 'workflow_module': self.workflow_module})

    def get_fws(self, multi_inp, task_class, deps, spec):
        """
        Prepares the fireworks for a specific type of calculation

        Args:
            multi_inp: |MultiDataset| with the inputs that should be run
            task_class: class of the tasks that should be generated
            deps: dict with the dependencies already set for this type of task
            spec: spec for the new Fireworks that will be created

        Returns:
            The list of new Fireworks.
        """

        formula = multi_inp[0].structure.composition.reduced_formula
        fws = []
        autoparal_spec = {}
        for i, inp in enumerate(multi_inp):
            spec = dict(spec)
            start_task_index = 1
            task = task_class(inp, deps=dict(deps), is_autoparal=False)
            # this index is for the different task, each performing a different perturbation
            indexed_task_type = task_class.task_type + '_' + str(i)
            # this index is to index the restarts of the single task
            spec['wf_task_index'] = indexed_task_type + '_' + str(start_task_index)
            fw = Firework(task, spec=spec, name=(formula + '_' + indexed_task_type)[:15])
            fws.append(fw)

        return fws

    def get_autoparal_fw(self, inp, task_type, deps, spec, formula=None):
        """
        Prepares a single Firework conatining an AutoparalTask to perform the autoparal for each group of calculations.

        Args:
            inp: one of the inputs for which the autoparal should be run
            task_type: task_type of the class for the current type of calculation
            deps: dict with the dependencies already set for this type of task
            spec: spec for the new Fireworks that will be created

        Returns:
            The Firework with the autoparal.
        """

        if deps is None:
            deps = {}
        if formula is None:
            formula = inp.structure.composition.reduced_formula
        spec = dict(spec)
        task = AutoparalTask(inp, deps=dict(deps), forward_spec=True)
        # this index is for the different task, each performing a different perturbation
        indexed_task_type = AutoparalTask.task_type
        # this index is to index the restarts of the single task
        spec['wf_task_index'] = indexed_task_type + '_' + task_type
        fw = Firework(task, spec=spec, name=(formula + '_' + indexed_task_type)[:15])

        return fw

    @classmethod
    def from_factory(cls, structure, pseudos, kppa=None, ecut=None, pawecutdg=None, nband=None, accuracy="normal",
                     spin_mode="polarized", smearing="fermi_dirac:0.1 eV", charge=0.0, scf_algorithm=None,
                     shift_mode="Symmetric", scf_tol=None, ph_tol=None, ddk_tol=None, dde_tol=None,
                     use_phonons=False, extra_abivars=None, decorators=None, autoparal=False, spec=None,
                     initialization_info=None, skip_dte_permutations=False, manager=None):
        """
        Creates an instance of DteFWWorkflow using the scf_for_phonons and dte_from_gsinput factory functions.
        See the description of the factories for the definition of the arguments.
        The manager can be a TaskManager or a FWTaskManager.
        """

        if extra_abivars is None:
            extra_abivars = {}
        if decorators is None:
            decorators = []
        if spec is None:
            spec = {}
        if initialization_info is None:
            initialization_info = {}

        if isinstance(manager, FWTaskManager):
            manager = manager.task_manager
            if manager is None:
                raise ValueError("A TaskManager is required in the FWTaskManager.")

        initialization_info['use_phonons'] = use_phonons
        if 'kppa' not in initialization_info:
            initialization_info['kppa'] = kppa

        if scf_tol is None:
            scf_tol = {'tolwfr': 1e-22}

        scf_inp = scf_for_phonons(structure=structure, pseudos=pseudos, kppa=kppa, ecut=ecut, pawecutdg=pawecutdg,
                                  nband=nband, accuracy=accuracy, spin_mode=spin_mode, smearing=smearing,
                                  charge=charge, scf_algorithm=scf_algorithm, shift_mode=shift_mode)

        # Set the additional variables coming from the user to the scf_inp before passing it to the factory.
        # Here is mandatory since often it would be needed to set manually the ixc, if the proper pseudopotential
        # are not available and the generation of the dte inputs will fail if an unsupported ixc is used.
        scf_inp.set_vars(extra_abivars)
        scf_inp.update(scf_tol)
        for d in decorators:
            d(scf_inp)

        inp = dte_from_gsinput(scf_inp, use_phonons=use_phonons, dde_tol=dde_tol, ddk_tol=ddk_tol, ph_tol=ph_tol,
                               skip_dte_permutations=skip_dte_permutations, manager=manager)

        # set the additional variables coming from the user
        scf_inp.set_vars(extra_abivars)
        for d in decorators:
            d(inp)

        dte_wf = cls(scf_inp, ddk_inp=inp.filter_by_tags(atags.DDK), dde_inp=inp.filter_by_tags(atags.DDE),
                     dte_inp=inp.filter_by_tags(atags.DTE), ph_inp=inp.filter_by_tags(atags.PH_Q_PERT), autoparal=autoparal,
                     spec=spec, initialization_info=initialization_info)

        return dte_wf

    @classmethod
    def from_gs_input(cls, gs_input, structure=None, scf_tol=None, ph_tol=None, ddk_tol=None, dde_tol=None,
                      use_phonons=False, extra_abivars=None, decorators=None, autoparal=False, spec=None,
                      initialization_info=None, skip_dte_permutations=False, manager=None):
        """
        Creates an instance of DteFWWorkflow using a custom AbinitInput for a ground state calculation and the
        dte_from_gsinput factory function. Tolerances for the scf will be set accordingly to scf_tol (with
        default 1e-22) and keys relative to relaxation and parallelization will be removed from gs_input.
        See the description of the dte_from_gsinput factory for the definition of the arguments.
        The manager can be a TaskManager or a FWTaskManager.
        """

        if extra_abivars is None:
            extra_abivars = {}
        if decorators is None:
            decorators = []
        if spec is None:
            spec = {}
        if initialization_info is None:
            initialization_info = {}

        if isinstance(manager, FWTaskManager):
            manager = manager.task_manager
            if manager is None:
                raise ValueError("A TaskManager is required in the FWTaskManager.")

        initialization_info['use_phonos'] = use_phonons

        scf_inp = gs_input.deepcopy()
        if structure:
            scf_inp.set_structure(structure)
        if scf_tol:
            scf_inp.update(scf_tol)
        else:
            scf_inp['tolwfr'] = 1.e-22
        scf_inp['chksymbreak'] = 1
        if not scf_inp.get('nbdbuf', 0):
            scf_inp['nbdbuf'] = 4
            scf_inp['nband'] = scf_inp['nband'] + 4
        abi_vars = get_abinit_variables()
        # remove relaxation variables in case gs_input is a relaxation
        for v in abi_vars.vars_with_varset('rlx'):
            scf_inp.pop(v.name, None)
        # remove parallelization variables in case gs_input is coming from a previous run with parallelization
        for v in abi_vars.vars_with_varset('paral'):
            scf_inp.pop(v.name, None)

        # Set the additional variables coming from the user to the scf_inp before passing it to the factory.
        # Here is mandatory since often it would be needed to set manually the ixc, if the proper pseudopotential
        # are not available and the generation of the dte inputs will fail if an unsupported ixc is used.
        scf_inp.set_vars(extra_abivars)
        for d in decorators:
            d(scf_inp)

        inp = dte_from_gsinput(scf_inp, use_phonons=use_phonons, dde_tol=dde_tol, ddk_tol=ddk_tol, ph_tol=ph_tol,
                               skip_dte_permutations=skip_dte_permutations, manager=manager)

        # set the additional variables coming from the user
        scf_inp.set_vars(extra_abivars)
        for d in decorators:
            d(inp)

        dte_wf = cls(scf_inp, ddk_inp=inp.filter_by_tags(atags.DDK), dde_inp=inp.filter_by_tags(atags.DDE),
                     dte_inp=inp.filter_by_tags(atags.DTE), ph_inp=inp.filter_by_tags(atags.PH_Q_PERT), autoparal=autoparal,
                     spec=spec, initialization_info=initialization_info)

        return dte_wf

    def add_anaddb_dte_fw(self, structure, dieflag=1, nlflag=1, ramansr=1, alphon=1, prtmbm=1):
        """
        Appends a Firework with a task for the calculation of the third derivatives with anaddb.

        Args:
            structure: the input structure.
            dieflag: see anaddb documentation.
            nlflag: see anaddb documentation.
            ramansr: see anaddb documentation.
            alphon: see anaddb documentation.
            prtmbm: see anaddb documentation.

        Returns:

        """
        anaddb_input = AnaddbInput(structure=structure)
        anaddb_input.set_vars(dieflag=dieflag, nlflag=nlflag, ramansr=ramansr, alphon=alphon, prtmbm=prtmbm)
        anaddb_task = AnaDdbAbinitTask(anaddb_input, deps={MergeDdbAbinitTask.task_type: "DDB"})
        spec = dict(self.scf_fw.spec)
        spec['wf_task_index'] = 'anaddb'

        anaddb_fw = Firework(anaddb_task, spec=spec, name='anaddb')

        self.append_fw(anaddb_fw, short_single_spec=True)

    @classmethod
    def get_mongoengine_results(cls, wf):
        """
        Generates the DteResult mongoengine document containing the results of the calculation.
        The workflow should have been generated from this class and requires an open connection to the
        fireworks database and access to the file system containing the calculations.

        Args:
            wf: the fireworks Workflow instance of the workflow.

        Returns:
            A DteResult document.
        """

        assert wf.metadata['workflow_class'] == cls.workflow_class
        assert wf.metadata['workflow_module'] == cls.workflow_module

        scf_index = 0
        ph_index = 0
        ddk_index = 0
        dde_index = 0
        dte_index = 0

        anaddb_task = None
        for fw in wf.fws:
            task_index = fw.spec.get('wf_task_index', '')
            if task_index == 'anaddb':
                anaddb_launch = get_last_completed_launch(fw)
                anaddb_task = fw.tasks[-1]
                anaddb_task.set_workdir(workdir=anaddb_launch.launch_dir)
            elif task_index == 'mrgddb':
                mrgddb_launch = get_last_completed_launch(fw)
                mrgddb_task = fw.tasks[-1]
                mrgddb_task.set_workdir(workdir=mrgddb_launch.launch_dir)
            elif task_index.startswith('scf_') and not task_index.endswith('autoparal'):
                current_index = int(task_index.split('_')[-1])
                if current_index > scf_index:
                    scf_index = current_index
                    scf_fw = fw
            elif task_index.startswith('phonon_0') and not task_index.endswith('autoparal'):
                current_index = int(task_index.split('_')[-1])
                if current_index > ph_index:
                    ph_index = current_index
                    ph_fw = fw
            elif task_index.startswith('ddk_0') and not task_index.endswith('autoparal'):
                current_index = int(task_index.split('_')[-1])
                if current_index > ddk_index:
                    ddk_index = current_index
                    ddk_fw = fw
            elif task_index.startswith('dde_0') and not task_index.endswith('autoparal'):
                current_index = int(task_index.split('_')[-1])
                if current_index > dde_index:
                    dde_index = current_index
                    dde_fw = fw
            elif task_index.startswith('dte_0') and not task_index.endswith('autoparal'):
                current_index = int(task_index.split('_')[-1])
                if current_index > dte_index:
                    dte_index = current_index
                    dte_fw = fw

        scf_launch = get_last_completed_launch(scf_fw)
        with open(os.path.join(scf_launch.launch_dir, 'history.json'), "rt") as fh:
            scf_history = json.load(fh, cls=MontyDecoder)
        scf_task = scf_fw.tasks[-1]
        scf_task.set_workdir(workdir=scf_launch.launch_dir)

        document = DteResult()

        gs_input = scf_history.get_events_by_types(TaskEvent.FINALIZED)[0].details['final_input']

        document.abinit_input.gs_input = gs_input.as_dict()
        document.abinit_input.set_abinit_basic_from_abinit_input(gs_input)

        structure = gs_input.structure
        document.abinit_output.structure = structure.as_dict()
        document.set_material_data_from_structure(structure)

        initialization_info = scf_history.get_events_by_types(TaskEvent.INITIALIZED)[0].details.get('initialization_info', {})
        document.mp_id = initialization_info.get('mp_id', None)
        document.custom = initialization_info.get("custom", None)

        document.relax_db = initialization_info['relax_db'].as_dict() if 'relax_db' in initialization_info else None
        document.relax_id = initialization_info.get('relax_id', None)

        document.abinit_input.kppa = initialization_info.get('kppa', None)
        # True if set in the initialization_info. Otherwise True if phonon inputs are present.
        document.abinit_input.with_phonons = initialization_info.get('use_phonons', ph_index > 0)

        document.abinit_input.pseudopotentials.set_pseudos_from_files_file(scf_task.files_file.path,
                                                                           len(structure.composition.elements))

        document.created_on = datetime.datetime.now()
        document.modified_on = datetime.datetime.now()

        document.set_dir_names_from_fws_wf(wf)

        # read in binary for py3k compatibility with mongoengine
        with open(mrgddb_task.merged_ddb_path, "rb") as f:
            document.abinit_output.ddb.put(f)

        if ph_index > 0:
            ph_task = ph_fw.tasks[-1]
            document.abinit_input.phonon_input = ph_task.abiinput.as_dict()

        ddk_task = ddk_fw.tasks[-1]
        document.abinit_input.ddk_input = ddk_task.abiinput.as_dict()

        dde_task = dde_fw.tasks[-1]
        document.abinit_input.dde_input = dde_task.abiinput.as_dict()

        dte_task = dte_fw.tasks[-1]
        document.abinit_input.dte_input = dte_task.abiinput.as_dict()

        if anaddb_task is not None:
            with open(anaddb_task.anaddb_nc_path, "rb") as f:
                document.abinit_output.anaddb_nc.put(f)
            anc = AnaddbNcFile(anaddb_task.anaddb_nc_path)
            # the result is None if missing from the anaddb.nc
            epsinf = anc.epsinf
            if epsinf is not None:
                document.abinit_output.epsinf = epsinf.tolist()
            eps0 = anc.eps0
            if eps0 is not None:
                document.abinit_output.eps0 = eps0.tolist()

            dchide = anc.dchide
            if dchide is not None:
                document.abinit_output.dchide = dchide.tolist()

            dchidt = anc.dchidt
            if dchidt is not None:
                dchidt_list = []
                for i in dchidt:
                    dd = []
                    for j in i:
                        dd.append(j.tolist())
                    dchidt_list.append(dd)
                document.abinit_output.dchidt = dchidt_list

        document.fw_id = scf_fw.fw_id

        document.time_report = get_time_report_for_wf(wf).as_dict()

        with open(scf_task.gsr_path, "rb") as f:
            document.abinit_output.gs_gsr.put(f)

        # read in binary for py3k compatibility with mongoengine
        with open(scf_task.output_file.path, "rb") as f:
            document.abinit_output.gs_outfile.put(f)

        return document


class PiezoElasticFWWorkflow(AbstractFWWorkflow):
    workflow_class = 'PiezoElasticFWWorkflow'
    workflow_module = 'abiflows.fireworks.workflows.abinit_workflows'

    def __init__(self, scf_inp, ddk_inp, rf_inp, autoparal=False, spec=None, initialization_info=None):
        if spec is None:
            spec = {}
        if initialization_info is None:
            initialization_info = {}
        rf = self.get_reduced_formula(scf_inp)

        scf_task = ScfFWTask(scf_inp, is_autoparal=autoparal)

        spec = dict(spec)
        spec['initialization_info'] = initialization_info
        if autoparal:
            spec = self.set_short_single_core_to_spec(spec)

        self.scf_fw = Firework(scf_task, spec=spec, name=rf+"_"+scf_task.task_type)

        ddk_task = DdkTask(ddk_inp, is_autoparal=autoparal, deps={scf_task.task_type: 'WFK'})

        ddk_fw_name = rf+ddk_task.task_type
        ddk_fw_name = ddk_fw_name[:8]
        self.ddk_fw = Firework(ddk_task, spec=spec, name=ddk_fw_name)

        rf_task = StrainPertTask(rf_inp, is_autoparal=autoparal, deps={scf_task.task_type: 'WFK', ddk_task.task_type: 'DDK'})

        rf_fw_name = rf+rf_task.task_type
        rf_fw_name = rf_fw_name[:8]
        self.rf_fw = Firework(rf_task, spec=spec, name=rf_fw_name)

        self.wf = Workflow(fireworks=[self.scf_fw, self.ddk_fw, self.rf_fw],
                           links_dict={self.scf_fw: self.ddk_fw, self.ddk_fw: self.rf_fw},
                           metadata={'workflow_class': self.workflow_class,
                                     'workflow_module': self.workflow_module})

        self.add_anaddb_task(scf_inp.structure)

    def add_anaddb_task(self, structure):
        spec = self.set_short_single_core_to_spec()
        anaddb_task = AnaDdbAbinitTask(AnaddbInput.piezo_elastic(structure))
        anaddb_fw = Firework([anaddb_task],
                             spec=spec,
                             name='anaddb')
        append_fw_to_wf(anaddb_fw, self.wf)

    def add_mrgddb_task(self, structure):
        spec = self.set_short_single_core_to_spec()
        spec['ddb_files_task_types'] = ['scf', 'strain_pert']
        mrgddb_task = MergeDdbAbinitTask()
        mrgddb_fw = Firework([mrgddb_task], spec=spec, name='mrgddb')
        append_fw_to_wf(mrgddb_fw, self.wf)

    @classmethod
    def get_elastic_tensor_and_history(cls, wf):
        assert wf.metadata['workflow_class'] == cls.workflow_class
        assert wf.metadata['workflow_module'] == cls.workflow_module

        final_fw_id = None
        for fw_id, fw in wf.id_fw.items():
            if fw.name == 'anaddb':
                final_fw_id = fw_id
        if final_fw_id is None:
            raise RuntimeError('Final anaddb task not found ...')
        myfw = wf.id_fw[final_fw_id]
        #TODO add a check on the state of the launches
        last_launch = (myfw.archived_launches + myfw.launches)[-1]
        #TODO add a cycle to find the instance of AbiFireTask?
        myfw.tasks[-1].set_workdir(workdir=last_launch.launch_dir)
        elastic_tensor = myfw.tasks[-1].get_elastic_tensor()
        with open(os.path.join(last_launch.launch_dir, 'history.json'), "rt") as fh:
            history = json.load(fh, cls=MontyDecoder)

        return {'elastic_properties': elastic_tensor.extended_dict(), 'history': history}

    @classmethod
    def get_all_elastic_tensors(cls, wf):
        assert wf.metadata['workflow_class'] == cls.workflow_class
        assert wf.metadata['workflow_module'] == cls.workflow_module

        final_fw_id = None
        for fw_id, fw in wf.id_fw.items():
            if fw.name == 'anaddb':
                final_fw_id = fw_id
        if final_fw_id is None:
            raise RuntimeError('Final anaddb task not found ...')
        myfw = wf.id_fw[final_fw_id]
        #TODO add a check on the state of the launches
        last_launch = (myfw.archived_launches + myfw.launches)[-1]
        #TODO add a cycle to find the instance of AbiFireTask?
        myfw.tasks[-1].set_workdir(workdir=last_launch.launch_dir)
        elastic_tensor = myfw.tasks[-1].get_elastic_tensor()
        with open(os.path.join(last_launch.launch_dir, 'history.json'), "rt") as fh:
            history = json.load(fh, cls=MontyDecoder)

        return {'elastic_properties': elastic_tensor.extended_dict(), 'history': history}

    @classmethod
    def from_factory(cls):
        raise NotImplementedError('from factory method not yet implemented for piezoelasticworkflow')


# TODO old version based on GeneratePiezoElasticFlowFWAbinitTask with SRC. Should be removed after adapting.
# class PiezoElasticFWWorkflowSRCOld(AbstractFWWorkflow):
#     workflow_class = 'PiezoElasticFWWorkflowSRC'
#     workflow_module = 'abiflows.fireworks.workflows.abinit_workflows'
#
#     STANDARD_HANDLERS = {'_all': [MemoryHandler(), WalltimeHandler()]}
#     STANDARD_VALIDATORS = {'_all': []}
#
#     def __init__(self, scf_inp_ibz, ddk_inp, rf_inp, spec=None, initialization_info=None,
#                  handlers=None, validators=None, ddk_split=False, rf_split=False):
#         if spec is None:
#             spec = {}
#         if initialization_info is None:
#             initialization_info = {}
#         if handlers is None:
#             handlers = self.STANDARD_HANDLERS
#         if validators is None:
#             validators = self.STANDARD_VALIDATORS
#
#         fws = []
#         links_dict = {}
#
#         if 'queue_adapter_update' in initialization_info:
#             queue_adapter_update = initialization_info['queue_adapter_update']
#         else:
#             queue_adapter_update = None
#
#         # If handlers are passed as a list, they should be applied on all task_types
#         if isinstance(handlers, (list, tuple)):
#             handlers = {'_all': handlers}
#         # If validators are passed as a list, they should be applied on all task_types
#         if isinstance(validators, (list, tuple)):
#             validators = {'_all': validators}
#
#         #1. First SCF run in the irreducible Brillouin Zone
#         SRC_scf_ibz_fws = createSRCFireworksOld(task_class=ScfFWTask, task_input=scf_inp_ibz, SRC_spec=spec,
#                                                 initialization_info=initialization_info,
#                                                 wf_task_index_prefix='scfibz', task_type='scfibz',
#                                                 handlers=handlers['_all'], validators=validators['_all'],
#                                                 queue_adapter_update=queue_adapter_update)
#         fws.extend(SRC_scf_ibz_fws['fws'])
#         links_dict_update(links_dict=links_dict, links_update=SRC_scf_ibz_fws['links_dict'])
#
#         #2. Second SCF run in the full Brillouin Zone with kptopt 3 in order to allow merging 1st derivative DDB's with
#         #2nd derivative DDB's from the DFPT RF run
#         scf_inp_fbz = scf_inp_ibz.deepcopy()
#         scf_inp_fbz['kptopt'] = 2
#         SRC_scf_fbz_fws = createSRCFireworksOld(task_class=ScfFWTask, task_input=scf_inp_fbz, SRC_spec=spec,
#                                                 initialization_info=initialization_info,
#                                                 wf_task_index_prefix='scffbz', task_type='scffbz',
#                                                 handlers=handlers['_all'], validators=validators['_all'],
#                                                 deps={SRC_scf_ibz_fws['run_fw'].tasks[0].task_type: ['DEN', 'WFK']},
#                                                 queue_adapter_update=queue_adapter_update)
#         fws.extend(SRC_scf_fbz_fws['fws'])
#         links_dict_update(links_dict=links_dict, links_update=SRC_scf_fbz_fws['links_dict'])
#         #Link with previous SCF
#         links_dict_update(links_dict=links_dict,
#                           links_update={SRC_scf_ibz_fws['check_fw'].fw_id: SRC_scf_fbz_fws['setup_fw'].fw_id})
#
#         #3. DDK calculation
#         if ddk_split:
#             raise NotImplementedError('Split Ddk to be implemented in PiezoElasticWorkflow ...')
#         else:
#             SRC_ddk_fws = createSRCFireworksOld(task_class=DdkTask, task_input=ddk_inp, SRC_spec=spec,
#                                                 initialization_info=initialization_info,
#                                                 wf_task_index_prefix='ddk',
#                                                 handlers=handlers['_all'], validators=validators['_all'],
#                                                 deps={SRC_scf_ibz_fws['run_fw'].tasks[0].task_type: 'WFK'},
#                                                 queue_adapter_update=queue_adapter_update)
#             fws.extend(SRC_ddk_fws['fws'])
#             links_dict_update(links_dict=links_dict, links_update=SRC_ddk_fws['links_dict'])
#             #Link with the IBZ SCF run
#             links_dict_update(links_dict=links_dict,
#                               links_update={SRC_scf_ibz_fws['check_fw'].fw_id: SRC_ddk_fws['setup_fw'].fw_id})
#
#         #4. Response-Function calculation(s) of the elastic constants
#         if rf_split:
#             rf_ddb_source_task_type = 'mrgddb-strains'
#             scf_task_type = SRC_scf_ibz_fws['run_fw'].tasks[0].task_type
#             ddk_task_type = SRC_ddk_fws['run_fw'].tasks[0].task_type
#             gen_task = GeneratePiezoElasticFlowFWAbinitTask(previous_scf_task_type=scf_task_type,
#                                                             previous_ddk_task_type=ddk_task_type,
#                                                             handlers=handlers, validators=validators,
#                                                             mrgddb_task_type=rf_ddb_source_task_type)
#             genrfstrains_spec = set_short_single_core_to_spec(spec)
#             gen_fw = Firework([gen_task], spec=genrfstrains_spec, name='gen-piezo-elast')
#             fws.append(gen_fw)
#             links_dict_update(links_dict=links_dict,
#                               links_update={SRC_scf_ibz_fws['check_fw'].fw_id: gen_fw.fw_id,
#                                             SRC_ddk_fws['check_fw'].fw_id: gen_fw.fw_id})
#             rf_ddb_src_fw = gen_fw
#         else:
#             SRC_rf_fws = createSRCFireworksOld(task_class=StrainPertTask, task_input=rf_inp, SRC_spec=spec,
#                                                initialization_info=initialization_info,
#                                                wf_task_index_prefix='rf',
#                                                handlers=handlers['_all'], validators=validators['_all'],
#                                                deps={SRC_scf_ibz_fws['run_fw'].tasks[0].task_type: 'WFK',
#                                                      SRC_ddk_fws['run_fw'].tasks[0].task_type: 'DDK'},
#                                                queue_adapter_update=queue_adapter_update)
#             fws.extend(SRC_rf_fws['fws'])
#             links_dict_update(links_dict=links_dict, links_update=SRC_rf_fws['links_dict'])
#             #Link with the IBZ SCF run and the DDK run
#             links_dict_update(links_dict=links_dict,
#                               links_update={SRC_scf_ibz_fws['check_fw'].fw_id: SRC_rf_fws['setup_fw'].fw_id,
#                                             SRC_ddk_fws['check_fw'].fw_id: SRC_rf_fws['setup_fw'].fw_id})
#             rf_ddb_source_task_type = SRC_rf_fws['run_fw'].tasks[0].task_type
#             rf_ddb_src_fw = SRC_rf_fws['check_fw']
#
#         #5. Merge DDB files from response function (second derivatives for the elastic constants) and from the
#         # SCF run on the full Brillouin zone (first derivatives for the stress tensor, to be used for the
#         # stress-corrected elastic constants)
#         mrgddb_task = MergeDdbAbinitTask(ddb_source_task_types=[rf_ddb_source_task_type,
#                                                                 SRC_scf_fbz_fws['run_fw'].tasks[0].task_type],
#                                          delete_source_ddbs=False, num_ddbs=2)
#         mrgddb_spec = set_short_single_core_to_spec(spec)
#         mrgddb_fw = Firework(tasks=[mrgddb_task], spec=mrgddb_spec, name='mrgddb')
#         fws.append(mrgddb_fw)
#         links_dict_update(links_dict=links_dict,
#                           links_update={rf_ddb_src_fw.fw_id: mrgddb_fw.fw_id,
#                                         SRC_scf_fbz_fws['check_fw'].fw_id: mrgddb_fw.fw_id})
#
#         #6. Anaddb task to get elastic constants based on the RF run (no stress correction)
#         anaddb_tag = 'anaddb-piezo-elast'
#         spec = set_short_single_core_to_spec(spec)
#         anaddb_task = AnaDdbAbinitTask(AnaddbInput.piezo_elastic(structure=scf_inp_ibz.structure,
#                                                                  stress_correction=False),
#                                        deps={rf_ddb_source_task_type: ['DDB']},
#                                        task_type=anaddb_tag)
#         anaddb_fw = Firework([anaddb_task],
#                              spec=spec,
#                              name=anaddb_tag)
#         fws.append(anaddb_fw)
#         links_dict_update(links_dict=links_dict,
#                           links_update={rf_ddb_src_fw.fw_id: anaddb_fw.fw_id})
#
#         #7. Anaddb task to get elastic constants based on the RF run and the SCF run (with stress correction)
#         anaddb_tag = 'anaddb-piezo-elast-stress-corrected'
#         spec = set_short_single_core_to_spec(spec)
#         anaddb_stress_task = AnaDdbAbinitTask(AnaddbInput.piezo_elastic(structure=scf_inp_ibz.structure,
#                                                                         stress_correction=True),
#                                               deps={mrgddb_task.task_type: ['DDB']},
#                                               task_type=anaddb_tag)
#         anaddb_stress_fw = Firework([anaddb_stress_task],
#                                     spec=spec,
#                                     name=anaddb_tag)
#         fws.append(anaddb_stress_fw)
#         links_dict_update(links_dict=links_dict,
#                           links_update={mrgddb_fw.fw_id: anaddb_stress_fw.fw_id})
#
#         self.wf = Workflow(fireworks=fws,
#                            links_dict=links_dict,
#                            metadata={'workflow_class': self.workflow_class,
#                                      'workflow_module': self.workflow_module})
#
#     @classmethod
#     def get_all_elastic_tensors(cls, wf):
#         assert wf.metadata['workflow_class'] == cls.workflow_class
#         assert wf.metadata['workflow_module'] == cls.workflow_module
#
#         anaddb_no_stress_id = None
#         anaddb_stress_id = None
#         for fw_id, fw in wf.id_fw.items():
#             if fw.name == 'anaddb-piezo-elast':
#                 anaddb_no_stress_id = fw_id
#             if fw.name == 'anaddb-piezo-elast-stress-corrected':
#                 anaddb_stress_id = fw_id
#         if anaddb_no_stress_id is None or anaddb_stress_id is None:
#             raise RuntimeError('Final anaddb tasks not found ...')
#         myfw_nostress = wf.id_fw[anaddb_no_stress_id]
#         last_launch_nostress = (myfw_nostress.archived_launches + myfw_nostress.launches)[-1]
#         myfw_nostress.tasks[-1].set_workdir(workdir=last_launch_nostress.launch_dir)
#
#         myfw_stress = wf.id_fw[anaddb_stress_id]
#         last_launch_stress = (myfw_stress.archived_launches + myfw_stress.launches)[-1]
#         myfw_stress.tasks[-1].set_workdir(workdir=last_launch_stress.launch_dir)
#
#         ec_nostress_clamped = myfw_nostress.tasks[-1].get_elastic_tensor(tensor_type='clamped_ion')
#         ec_nostress_relaxed = myfw_nostress.tasks[-1].get_elastic_tensor(tensor_type='relaxed_ion')
#         ec_stress_relaxed = myfw_stress.tasks[-1].get_elastic_tensor(tensor_type='relaxed_ion_stress_corrected')
#
#         ec_dicts = {'clamped_ion': ec_nostress_clamped.extended_dict(),
#                     'relaxed_ion': ec_nostress_relaxed.extended_dict(),
#                     'relaxed_ion_stress_corrected': ec_stress_relaxed.extended_dict()}
#
#         return {'elastic_properties': ec_dicts}
#
#     @classmethod
#     def from_factory(cls):
#         raise NotImplementedError('from factory method not yet implemented for piezoelasticworkflow')


class PiezoElasticFWWorkflowSRC(AbstractFWWorkflow):
    workflow_class = 'PiezoElasticFWWorkflowSRC'
    workflow_module = 'abiflows.fireworks.workflows.abinit_workflows'

    def __init__(self, scf_inp_ibz, ddk_inp, rf_inp, spec=None, initialization_info=None,
                 ddk_split=False, rf_split=False, additional_controllers=None, additional_input_vars=None,
                 allow_parallel_perturbations=True, do_ddk=True, do_phonons=True):
        if spec is None:
            spec = {}
        if initialization_info is None:
            initialization_info = {}

        fws = []
        links_dict = {}

        if additional_controllers is None:
            additional_controllers = [WalltimeController(), MemoryController()]
        else:
            additional_controllers = additional_controllers

        if additional_input_vars is None:
            additional_input_vars = {}

        # Dependencies for the ngfft grid (for some reason, the fft grid can change between SCF and nSCF runs
        # even when all other parameters are the same ...)
        ngfft_deps = ['#outnc.ngfft']
        if scf_inp_ibz.ispaw:
            ngfft_deps.append('#outnc.ngfftdg')

        scf_inp_ibz.set_vars(additional_input_vars)
        if do_ddk:
            ddk_inp.set_vars(additional_input_vars)
        rf_inp.set_vars(additional_input_vars)
        if not do_ddk:
            rf_inp.set_vars(irdddk=0)

        #1. SCF run in the irreducible Brillouin Zone
        scf_helper = ScfTaskHelper()
        scf_controllers = [AbinitController.from_helper(scf_helper)]
        scf_controllers.extend(additional_controllers)
        scf_control_procedure = ControlProcedure(controllers=scf_controllers)
        setup_scf_task = AbinitSetupTask(abiinput=scf_inp_ibz, task_helper=scf_helper, pass_input=True)
        run_scf_task = AbinitRunTask(control_procedure=scf_control_procedure, task_helper=scf_helper,
                                     task_type='scfibz')
        control_scf_task = AbinitControlTask(control_procedure=scf_control_procedure, task_helper=scf_helper)

        scf_fws = createSRCFireworks(setup_task=setup_scf_task, run_task=run_scf_task, control_task=control_scf_task,
                                     spec=spec, initialization_info=initialization_info)

        fws.extend(scf_fws['fws'])
        links_dict_update(links_dict=links_dict, links_update=scf_fws['links_dict'])

        #2. nSCF run in the full Brillouin Zone with kptopt 2
        nscf_helper = NscfTaskHelper()
        nscf_controllers = [AbinitController.from_helper(nscf_helper)]
        nscf_controllers.extend(additional_controllers)
        nscf_control_procedure = ControlProcedure(controllers=nscf_controllers)
        nscf_inp_fbz = scf_inp_ibz.deepcopy()
        nscf_inp_fbz.set_vars({'tolwfr': 1.0e-20,
                               'kptopt': 3,
                               'iscf': -2,
                               'istwfk': '*1'})
        # Adding buffer to help convergence ...
        if 'nbdbuf' not in nscf_inp_fbz:
            nbdbuf = max(int(0.1*nscf_inp_fbz['nband']), 4)
            nscf_inp_fbz.set_vars(nband=nscf_inp_fbz['nband']+nbdbuf, nbdbuf=nbdbuf)
        nscffbz_deps = {run_scf_task.task_type: ['DEN']}
        nscffbz_deps[run_scf_task.task_type].extend(ngfft_deps)
        nscf_inp_fbz['prtvol'] = 10
        setup_nscffbz_task = AbinitSetupTask(abiinput=nscf_inp_fbz, task_helper=nscf_helper,
                                             deps=nscffbz_deps, pass_input=True)
        run_nscffbz_task = AbinitRunTask(control_procedure=nscf_control_procedure, task_helper=nscf_helper,
                                         task_type='nscffbz')
        control_nscffbz_task = AbinitControlTask(control_procedure=nscf_control_procedure, task_helper=nscf_helper)

        nscffbz_fws = createSRCFireworks(setup_task=setup_nscffbz_task, run_task=run_nscffbz_task,
                                         control_task=control_nscffbz_task,
                                         spec=spec, initialization_info=initialization_info)

        fws.extend(nscffbz_fws['fws'])
        links_dict_update(links_dict=links_dict, links_update=nscffbz_fws['links_dict'])
        #Link with the IBZ SCF run
        links_dict_update(links_dict=links_dict,
                          links_update={scf_fws['control_fw'].fw_id: nscffbz_fws['setup_fw'].fw_id})

        #3. DDK calculation
        if do_ddk:
            if ddk_split:
                raise NotImplementedError('Split Ddk to be implemented in PiezoElasticWorkflow ...')
            else:
                ddk_helper = DdkTaskHelper()
                ddk_controllers = [AbinitController.from_helper(ddk_helper)]
                ddk_controllers.extend(additional_controllers)
                ddk_control_procedure = ControlProcedure(controllers=ddk_controllers)
                ddk_inp.set_vars({'kptopt': 3})
                ddk_deps = {run_nscffbz_task.task_type: ['WFK']}
                ddk_deps[run_nscffbz_task.task_type].extend(ngfft_deps)
                setup_ddk_task = AbinitSetupTask(abiinput=ddk_inp, task_helper=ddk_helper,
                                                 deps=ddk_deps)
                run_ddk_task = AbinitRunTask(control_procedure=ddk_control_procedure, task_helper=ddk_helper,
                                             task_type='ddk')
                control_ddk_task = AbinitControlTask(control_procedure=ddk_control_procedure, task_helper=ddk_helper)

                ddk_fws = createSRCFireworks(setup_task=setup_ddk_task, run_task=run_ddk_task,
                                             control_task=control_ddk_task,
                                             spec=spec, initialization_info=initialization_info)

                fws.extend(ddk_fws['fws'])
                links_dict_update(links_dict=links_dict, links_update=ddk_fws['links_dict'])
                #Link with the FBZ nSCF run
                links_dict_update(links_dict=links_dict,
                                  links_update={nscffbz_fws['control_fw'].fw_id: ddk_fws['setup_fw'].fw_id})

        #4. Response-Function calculation(s) of the elastic constants
        rf_ddb_source_task_type = 'mrgddb-strains'
        rf_tolvar, value = rf_inp.scf_tolvar
        rf_tol = {rf_tolvar: value}
        rf_deps = {run_nscffbz_task.task_type: ['WFK']}
        if do_ddk:
            rf_deps[run_ddk_task.task_type] = ['DDK']
            previous_ddk_task_type = run_ddk_task.task_type
        else:
            previous_ddk_task_type = None
        rf_deps[run_nscffbz_task.task_type].extend(ngfft_deps)
        gen_task = GeneratePiezoElasticFlowFWSRCAbinitTask(previous_scf_task_type=run_nscffbz_task.task_type,
                                                           previous_ddk_task_type=previous_ddk_task_type,
                                                           mrgddb_task_type=rf_ddb_source_task_type,
                                                           additional_controllers=additional_controllers,
                                                           rf_tol=rf_tol, additional_input_vars=additional_input_vars,
                                                           rf_deps=rf_deps,
                                                           allow_parallel_perturbations=allow_parallel_perturbations,
                                                           do_phonons=do_phonons)
        genrfstrains_spec = set_short_single_core_to_spec(spec)
        gen_fw = Firework([gen_task], spec=genrfstrains_spec, name='gen-piezo-elast')
        fws.append(gen_fw)
        linkupdate = {nscffbz_fws['control_fw'].fw_id: gen_fw.fw_id}
        if do_ddk:
            linkupdate[ddk_fws['control_fw'].fw_id] = gen_fw.fw_id
        links_dict_update(links_dict=links_dict,
                          links_update=linkupdate)

        rf_ddb_src_fw = gen_fw

        #5. Merge DDB files from response function (second derivatives for the elastic constants) and from the
        # SCF run on the full Brillouin zone (first derivatives for the stress tensor, to be used for the
        # stress-corrected elastic constants)
        mrgddb_task = MergeDdbAbinitTask(ddb_source_task_types=[rf_ddb_source_task_type,
                                                                run_scf_task.task_type],
                                         delete_source_ddbs=False, num_ddbs=2)
        mrgddb_spec = set_short_single_core_to_spec(spec)
        if scf_inp_ibz.ispaw:
            mrgddb_spec['PAW_datasets_description_correction'] = 'yes'
        mrgddb_fw = Firework(tasks=[mrgddb_task], spec=mrgddb_spec, name='mrgddb')
        fws.append(mrgddb_fw)
        links_dict_update(links_dict=links_dict,
                          links_update={rf_ddb_src_fw.fw_id: mrgddb_fw.fw_id,
                                        scf_fws['control_fw'].fw_id: mrgddb_fw.fw_id})

        #6. Anaddb task to get elastic constants based on the RF run (no stress correction)
        anaddb_tag = 'anaddb-piezo-elast'
        spec = set_short_single_core_to_spec(spec)
        anaddb_task = AnaDdbAbinitTask(AnaddbInput.piezo_elastic(structure=scf_inp_ibz.structure,
                                                                 stress_correction=False),
                                       deps={rf_ddb_source_task_type: ['DDB']},
                                       task_type=anaddb_tag)
        anaddb_fw = Firework([anaddb_task],
                             spec=spec,
                             name=anaddb_tag)
        fws.append(anaddb_fw)
        links_dict_update(links_dict=links_dict,
                          links_update={rf_ddb_src_fw.fw_id: anaddb_fw.fw_id})

        #7. Anaddb task to get elastic constants based on the RF run and the SCF run (with stress correction)
        anaddb_tag = 'anaddb-piezo-elast-stress-corrected'
        spec = set_short_single_core_to_spec(spec)
        anaddb_stress_task = AnaDdbAbinitTask(AnaddbInput.piezo_elastic(structure=scf_inp_ibz.structure,
                                                                        stress_correction=True),
                                              deps={mrgddb_task.task_type: ['DDB']},
                                              task_type=anaddb_tag)
        anaddb_stress_fw = Firework([anaddb_stress_task],
                                    spec=spec,
                                    name=anaddb_tag)
        fws.append(anaddb_stress_fw)
        links_dict_update(links_dict=links_dict,
                          links_update={mrgddb_fw.fw_id: anaddb_stress_fw.fw_id})

        self.wf = Workflow(fireworks=fws,
                           links_dict=links_dict,
                           metadata={'workflow_class': self.workflow_class,
                                     'workflow_module': self.workflow_module})

    def add_anaddb_task(self, structure):
        spec = self.set_short_single_core_to_spec()
        anaddb_task = AnaDdbAbinitTask(AnaddbInput.piezo_elastic(structure))
        anaddb_fw = Firework([anaddb_task],
                             spec=spec,
                             name='anaddb')
        append_fw_to_wf(anaddb_fw, self.wf)

    @classmethod
    def get_all_elastic_tensors(cls, wf):
        assert wf.metadata['workflow_class'] == cls.workflow_class
        assert wf.metadata['workflow_module'] == cls.workflow_module

        anaddb_no_stress_id = None
        anaddb_stress_id = None
        for fw_id, fw in wf.id_fw.items():
            if fw.name == 'anaddb-piezo-elast':
                anaddb_no_stress_id = fw_id
            if fw.name == 'anaddb-piezo-elast-stress-corrected':
                anaddb_stress_id = fw_id
        if anaddb_no_stress_id is None or anaddb_stress_id is None:
            raise RuntimeError('Final anaddb tasks not found ...')
        myfw_nostress = wf.id_fw[anaddb_no_stress_id]
        last_launch_nostress = (myfw_nostress.archived_launches + myfw_nostress.launches)[-1]
        myfw_nostress.tasks[-1].set_workdir(workdir=last_launch_nostress.launch_dir)

        myfw_stress = wf.id_fw[anaddb_stress_id]
        last_launch_stress = (myfw_stress.archived_launches + myfw_stress.launches)[-1]
        myfw_stress.tasks[-1].set_workdir(workdir=last_launch_stress.launch_dir)

        ec_nostress_clamped = myfw_nostress.tasks[-1].get_elastic_tensor(tensor_type='clamped_ion')
        ec_nostress_relaxed = myfw_nostress.tasks[-1].get_elastic_tensor(tensor_type='relaxed_ion')
        ec_stress_relaxed = myfw_stress.tasks[-1].get_elastic_tensor(tensor_type='relaxed_ion_stress_corrected')

        ec_dicts = {'clamped_ion': ec_nostress_clamped.extended_dict(),
                    'relaxed_ion': ec_nostress_relaxed.extended_dict(),
                    'relaxed_ion_stress_corrected': ec_stress_relaxed.extended_dict()}

        return {'elastic_properties': ec_dicts}

    @classmethod
    def from_factory(cls):
        raise NotImplementedError('from factory method not yet implemented for piezoelasticworkflow')


class DfptFWWorkflow(AbstractFWWorkflow):
    """
    Generator of a fireworks workflow for the calculation of various properties with DFPT.
    Parallelization over all the perturbations.
    N.B. Currently (version 8.8.3) anaddb does not support a DDB containing both 2nd order derivatives with qpoints
    different from gamma AND 3rd order derivatives. The calculations could be run, but the global DDB will not
    be directly usable as is in anaddb.
    """

    workflow_class = 'DfptFWWorkflow'
    workflow_module = 'abiflows.fireworks.workflows.abinit_workflows'

    def __init__(self, scf_inp, ph_inp=None, nscf_inp=None, ddk_inp=None, dde_inp=None, strain_inp=None, dte_inp=None,
                 autoparal=False, spec=None, initialization_info=None):
        """
        Args:
            scf_inp: an |AbinitInput| for the SCF calculation.
            ph_inp: a |MultiDataset| with the phonon inputs
            nscf_inp: a |MultiDataset| with the wfq nscf inputs
            ddk_inp: a |MultiDataset| with the ddk inputs
            dde_inp: a |MultiDataset| with the dde inputs
            strain_inp: a |MultiDataset| with the strain inputs
            dte_inp: a |MultiDataset| with the non-linear inputs
            autoparal: if True autoparal will be used at runtime to optimize the number of processes.
            spec: a dict with additional spec for the Firework.
            initialization_info: a dict defining additional information about the initialization of the workflow.
        """

        if dte_inp is not None and dde_inp is None:
            raise ValueError("non-linear calculations require at least the DDE")

        if dde_inp is not None and ddk_inp is None:
            raise ValueError("DDE calculations require the DDK")

        spec = spec or {}
        initialization_info = initialization_info or {}
        start_task_index = 1

        rf = self.get_reduced_formula(scf_inp)
        scf_task = ScfFWTask(scf_inp, is_autoparal=autoparal)

        spec = dict(spec)
        spec['initialization_info'] = initialization_info
        if autoparal:
            spec = self.set_short_single_core_to_spec(spec)
            start_task_index = 'autoparal'

        spec['wf_task_index'] = 'scf_' + str(start_task_index)

        self.scf_fw = Firework(scf_task, spec=spec, name=rf+"_"+scf_task.task_type)

        previous_task_type = scf_task.task_type

        nscf_fws = []
        if nscf_inp is not None:
            nscf_fws, nscf_fw_deps = self.get_fws(nscf_inp, NscfWfqFWTask,
                                                  {previous_task_type: "DEN"}, spec)

        self.has_gamma = False

        ph_fws = []
        ph_fw_deps = {}
        if ph_inp:
            ph_inp.set_vars(prtwf=-1)
            # 1WF files from gamma are need for non linear perturbations
            if dte_inp:
                for inp in ph_inp:
                    if np.array_equal(inp["qpt"], [0, 0, 0]):
                        inp['prtwf'] = 1
            ph_fws, ph_fw_deps = self.get_fws(ph_inp, PhononTask, {previous_task_type: "WFK"}, spec, nscf_fws)

            if any(np.array_equal(ph_fw.tasks[0].abiinput["qpt"], [0, 0, 0]) for ph_fw in ph_fws):
                self.has_gamma = True

        ddk_fws = []
        if ddk_inp:
            ddk_fws, ddk_fw_deps = self.get_fws(ddk_inp, DdkTask, {previous_task_type: "WFK"}, spec)

        dde_fws = []
        if dde_inp:
            if not dte_inp:
                dde_inp.set_vars(prtwf=-1)
            dde_fws, dde_fw_deps = self.get_fws(dde_inp, DdeTask,
                                                {previous_task_type: "WFK", DdkTask.task_type: "DDK"}, spec)

        strain_fws = []
        if strain_inp:
            strain_inp.set_vars(prtwf=-1)
            strain_file_deps = {previous_task_type: "WFK"}
            if ddk_inp:
                strain_file_deps[DdkTask.task_type] = "DDK"
            strain_fws, strain_fw_deps = self.get_fws(strain_inp, StrainPertTask,
                                                      strain_file_deps, spec)

        dte_fws = []
        if dte_inp:
            dte_deps = {ScfFWTask.task_type: ["WFK", "DEN"], DdeTask.task_type: ["1WF", "1DEN"]}
            if ph_inp:
                dte_deps[PhononTask.task_type] = ["1WF", "1DEN"]
            dte_fws, dte_fw_deps = self.get_fws(dte_inp, DteTask, dte_deps, spec)

        mrgddb_spec = dict(spec)
        mrgddb_spec['wf_task_index'] = 'mrgddb'
        self.set_short_single_core_to_spec(mrgddb_spec)
        mrgddb_spec['mpi_ncpus'] = 1
        # Set a higher priority to favour the end of the WF
        mrgddb_spec['_priority'] = 10
        num_ddbs_to_be_merged = len(ph_fws) + len(dde_fws) + len(strain_fws) + len(dte_fws) + 1
        mrgddb_fw = Firework(MergeDdbAbinitTask(num_ddbs=num_ddbs_to_be_merged, delete_source_ddbs=False), spec=mrgddb_spec,
                             name=scf_inp.structure.composition.reduced_formula+'_mergeddb')

        fws_deps = defaultdict(list)

        autoparal_fws = []
        if autoparal:
            # add an AutoparalTask for each type and relative dependencies
            ref_inp = None
            for inp in [ph_inp, ddk_inp, dde_inp, strain_inp]:
                if inp:
                    ref_inp = inp[0]
                    break
            dfpt_autoparal_fw = self.get_autoparal_fw(ref_inp, 'dfpt', {previous_task_type: "WFK"}, spec,
                                                      nscf_fws)[0]
            autoparal_fws.append(dfpt_autoparal_fw)

            fws_deps[dfpt_autoparal_fw] = ph_fws + ddk_fws + dde_fws + strain_fws
            fws_deps[self.scf_fw].append(dfpt_autoparal_fw)

            if dte_fws:
                # being a fake autoparal it doesn't need to follow the dde tasks. No other dependencies are enforced.
                dte_autoparal_fw = self.get_autoparal_fw(None, 'dte', None, spec,
                                                         formula=dte_inp[0].structure.composition.reduced_formula)[0]
                autoparal_fws.append(dte_autoparal_fw)

                fws_deps[dte_autoparal_fw] = dte_fws

            if nscf_fws:
                nscf_autoparal_fw = self.get_autoparal_fw(nscf_inp[0], 'nscf',
                                                          {previous_task_type: "DEN"}, spec)[0]
                fws_deps[nscf_autoparal_fw] = nscf_fws
                autoparal_fws.append(nscf_autoparal_fw)
                fws_deps[self.scf_fw].append(nscf_autoparal_fw)

        if ddk_fws and (dde_fws or strain_fws):
            for ddk_fw in ddk_fws:
                fws_deps[ddk_fw] = dde_fws + strain_fws

        if dte_fws:
            for dde_fw in dde_fws:
                fws_deps[dde_fw] = list(dte_fws)
            if ph_fws:
                for ph_fw in ph_fws:
                    if np.array_equal(ph_fw.tasks[0].abiinput["qpt"], [0, 0, 0]):
                        fws_deps[ph_fw] = list(dte_fws)

        # all the abinit related FWs should depend on the scf calculation for the WFK
        abinit_fws = nscf_fws + ddk_fws + dde_fws + ph_fws + strain_fws + dte_fws
        fws_deps[self.scf_fw].extend(abinit_fws)

        ddb_fws = [self.scf_fw] + dde_fws + ph_fws + strain_fws + dte_fws
        #TODO pass all the tasks to the MergeDdbTask for logging or easier retrieve of the DDK?
        for ddb_fw in ddb_fws:
            if ddb_fw in fws_deps:
                fws_deps[ddb_fw].append(mrgddb_fw)
            else:
                fws_deps[ddb_fw] = mrgddb_fw

        total_list_fws = ddb_fws+ddk_fws+[mrgddb_fw] + nscf_fws + autoparal_fws

        fws_deps.update(ph_fw_deps)

        self.ph_fws = ph_fws
        self.ddk_fws = ddk_fws
        self.dde_fws = dde_fws
        self.strain_fws = strain_fws
        self.dte_fws = dte_fws
        self.mrgddb_fw = mrgddb_fw

        self.wf = Workflow(total_list_fws, links_dict=fws_deps,
                           metadata={'workflow_class': self.workflow_class,
                                     'workflow_module': self.workflow_module})

    def get_fws(self, multi_inp, task_class, deps, spec, nscf_fws=None):
        """
        Prepares the fireworks for a specific type of calculation

        Args:
            multi_inp: |MultiDataset| with the inputs that should be run
            task_class: class of the tasks that should be generated
            deps: dict with the dependencies already set for this type of task
            spec: spec for the new Fireworks that will be created
            nscf_fws: list of NSCF fws for the calculation of WFQ files, in case they are present.
                Will be linked if needed.

        Returns:
            (tuple): tuple containing:

                - fws (list): The list of new Fireworks.
                - fw_deps (dict): The dependencies related to these fireworks.
                    Should be used when generating the workflow.
        """

        formula = multi_inp[0].structure.composition.reduced_formula
        fws = []
        fw_deps = defaultdict(list)
        for i, inp in enumerate(multi_inp):
            spec = dict(spec)
            start_task_index = 1

            current_deps = dict(deps)
            parent_fw = None
            if nscf_fws:
                qpt = inp['qpt']
                for nscf_fw in nscf_fws:
                    if np.allclose(nscf_fw.tasks[0].abiinput['qpt'], qpt):
                        parent_fw = nscf_fw
                        current_deps[nscf_fw.tasks[0].task_type] = "WFQ"
                        break

            task = task_class(inp, deps=current_deps, is_autoparal=False)
            # this index is for the different task, each performing a different perturbation
            indexed_task_type = task_class.task_type + '_' + str(i)
            # this index is to index the restarts of the single task
            spec['wf_task_index'] = indexed_task_type + '_' + str(start_task_index)
            fw = Firework(task, spec=spec, name=(formula + '_' + indexed_task_type)[:15])
            fws.append(fw)
            if parent_fw is not None:
                fw_deps[parent_fw].append(fw)

        return fws, fw_deps

    def get_autoparal_fw(self, inp, task_type, deps, spec, nscf_fws=None, formula=None):
        """
        Prepares a single Firework containing an AutoparalTask to perform the autoparal for each group of calculations.

        Args:
            inp: one of the inputs for which the autoparal should be run
            task_type: task_type of the class for the current type of calculation
            deps: dict with the dependencies already set for this type of task
            spec: spec for the new Fireworks that will be created
            nscf_fws: list of NSCF fws for the calculation of WFQ files, in case they are present.
                Will be linked if needed.

        Returns:
            (tuple): tuple containing:

                - fws (list): The new Firework.
                - fw_deps (dict): The dependencies between related to this firework.
                    Should be used when generating the workflow.
        """

        if formula is None:
            formula = inp.structure.composition.reduced_formula
        if deps is None:
            deps = {}

        fw_deps = defaultdict(list)
        spec = dict(spec)

        current_deps = dict(deps)
        parent_fw = None
        if nscf_fws:
            qpt = inp['qpt']
            for nscf_fw in nscf_fws:
                if np.allclose(nscf_fw.tasks[0].abiinput['qpt'], qpt):
                    parent_fw = nscf_fw
                    current_deps[nscf_fw.tasks[0].task_type] = "WFQ"
                    break

        task = AutoparalTask(inp, deps=current_deps, forward_spec=True)
        # this index is for the different task, each performing a different perturbation
        indexed_task_type = AutoparalTask.task_type
        # this index is to index the restarts of the single task
        spec['wf_task_index'] = indexed_task_type + '_' + task_type
        fw = Firework(task, spec=spec, name=(formula + '_' + indexed_task_type)[:15])
        if parent_fw is not None:
            fw_deps[parent_fw].append(fw)

        return fw, fw_deps

    @classmethod
    def from_factory(cls, structure, pseudos, kppa=None, ecut=None, pawecutdg=None, nband=None, accuracy="normal",
                     spin_mode="polarized", smearing="fermi_dirac:0.1 eV", charge=0.0, scf_algorithm=None,
                     shift_mode="Symmetric", ph_ngqpt=None, qpoints=None, qppa=None, do_ddk=True, do_dde=True,
                     do_strain=True, do_dte=False, scf_tol=None, ph_tol=None, ddk_tol=None, dde_tol=None, wfq_tol=None,
                     strain_tol=None, skip_dte_permutations=False, extra_abivars=None, decorators=None, autoparal=False,
                     spec=None, initialization_info=None, manager=None):
        """
        Creates an instance of DfptFWWorkflow using the scf_for_phonons and dfpt_from_gsinput factory functions.
        See the description of the factories for the definition of the arguments.
        The manager can be a TaskManager or a FWTaskManager.
        """
        if initialization_info is None:
            initialization_info = {}

        if 'kppa' not in initialization_info:
            initialization_info['kppa'] = kppa

        scf_inp = scf_for_phonons(structure=structure, pseudos=pseudos, kppa=kppa, ecut=ecut, pawecutdg=pawecutdg,
                                  nband=nband, accuracy=accuracy, spin_mode=spin_mode, smearing=smearing,
                                  charge=charge, scf_algorithm=scf_algorithm, shift_mode=shift_mode)

        return cls.from_gs_input(scf_inp, ph_ngqpt=ph_ngqpt, qpoints=qpoints, qppa=qppa, do_ddk=do_ddk, do_dde=do_dde,
                                 do_strain=do_strain, do_dte=do_dte, scf_tol=scf_tol, ph_tol=ph_tol, ddk_tol=ddk_tol,
                                 dde_tol=dde_tol, strain_tol=strain_tol, skip_dte_permutations=skip_dte_permutations,
                                 extra_abivars=extra_abivars, decorators=decorators, autoparal=autoparal, spec=spec,
                                 initialization_info=initialization_info, manager=manager)

    @classmethod
    def from_gs_input(cls, gs_input, structure=None, ph_ngqpt=None, qpoints=None, qppa=None, do_ddk=True,
                      do_dde=True, do_strain=True, do_dte=False, scf_tol=None, ph_tol=None, ddk_tol=None, dde_tol=None,
                      wfq_tol=None, strain_tol=None, skip_dte_permutations=False, extra_abivars=None, decorators=None,
                      autoparal=False, spec=None, initialization_info=None, manager=None):
        """
        Creates an instance of DfptFWWorkflow using a custom |AbinitInput| for a ground state calculation and the
        dfpt_from_gsinput factory function. Tolerances for the scf will be set accordingly to scf_tol (with
        default 1e-22) and keys relative to relaxation and parallelization will be removed from gs_input.
        See the description of the dfpt_from_gsinput factory for the definition of the arguments.
        The manager can be a TaskManager or a FWTaskManager.
        """

        if extra_abivars is None:
            extra_abivars = {}
        if decorators is None:
            decorators = []
        if spec is None:
            spec = {}
        if initialization_info is None:
            initialization_info = {}

        if isinstance(manager, FWTaskManager):
            manager = manager.task_manager
            if manager is None:
                raise ValueError("A TaskManager is required in the FWTaskManager.")

        if qppa is not None and (ph_ngqpt is not None or qpoints is not None):
            raise ValueError("qppa is incompatible with ph_ngqpt and qpoints")

        if qppa is not None:
            if structure is None:
                structure = gs_input.structure
            initialization_info['qppa'] = qppa
            ph_ngqpt = KSampling.automatic_density(structure, qppa, chksymbreak=0).kpts[0]

        initialization_info['ngqpt'] = ph_ngqpt
        initialization_info['qpoints'] = qpoints
        initialization_info['do_strain'] = do_strain
        initialization_info['do_dte'] = do_dte

        scf_inp = gs_input.deepcopy()
        if structure:
            scf_inp.set_structure(structure)
        if scf_tol:
            scf_inp.update(scf_tol)
        else:
            scf_inp['tolwfr'] = 1.e-22
        scf_inp['chksymbreak'] = 1
        if not scf_inp.get('nbdbuf', 0):
            scf_inp['nbdbuf'] = 4
            scf_inp['nband'] = scf_inp['nband'] + 4
        abi_vars = get_abinit_variables()
        # remove relaxation variables in case gs_input is a relaxation
        for v in abi_vars.vars_with_varset('rlx'):
            scf_inp.pop(v.name, None)
        # remove parallelization variables in case gs_input is coming from a previous run with parallelization
        for v in abi_vars.vars_with_varset('paral'):
            scf_inp.pop(v.name, None)

        scf_inp.set_vars(extra_abivars)
        for d in decorators:
            d(scf_inp)

        multi = dfpt_from_gsinput(scf_inp, ph_ngqpt=ph_ngqpt, qpoints=qpoints, do_ddk=do_ddk, do_dde=do_dde,
                                  do_strain=do_strain, do_dte=do_dte, ph_tol=ph_tol, ddk_tol=ddk_tol, dde_tol=dde_tol,
                                  wfq_tol=wfq_tol, strain_tol=strain_tol, skip_dte_permutations=skip_dte_permutations,
                                  manager=manager)

        ph_inp = multi.filter_by_tags(atags.PH_Q_PERT)
        nscf_inp = multi.filter_by_tags(atags.NSCF)
        ddk_inp = multi.filter_by_tags(atags.DDK)
        dde_inp = multi.filter_by_tags(atags.DDE)
        strain_inp = multi.filter_by_tags(atags.STRAIN)
        dte_inp = multi.filter_by_tags(atags.DTE)

        dfpt_wf = cls(scf_inp, ph_inp, nscf_inp, ddk_inp, dde_inp, strain_inp, dte_inp, autoparal=autoparal,
                      spec=spec, initialization_info=initialization_info)

        return dfpt_wf

    @classmethod
    def get_mongoengine_results(cls, wf):
        """
        Generates the PhononResult mongoengine document containing the results of the calculation.
        The workflow should have been generated from this class and requires an open connection to the
        fireworks database and access to the file system containing the calculations.

        Args:
            wf: the fireworks Workflow instance of the workflow.

        Returns:
            A PhononResult document.
        """

        assert wf.metadata['workflow_class'] == cls.workflow_class
        assert wf.metadata['workflow_module'] == cls.workflow_module

        scf_index = 0
        ph_index = 0
        ddk_index = 0
        dde_index = 0
        wfq_index = 0
        strain_index = 0
        dte_index = 0

        scf_fw, ph_fw, wfq_fw, ddk_fw, dde_fw, strain_fw, dte_fw = None, None, None, None, None, None, None

        anaddb_task = None
        for fw in wf.fws:
            task_index = fw.spec.get('wf_task_index', '')
            if task_index == 'anaddb':
                anaddb_launch = get_last_completed_launch(fw)
                anaddb_task = fw.tasks[-1]
                anaddb_task.set_workdir(workdir=anaddb_launch.launch_dir)
            elif task_index == 'mrgddb':
                mrgddb_launch = get_last_completed_launch(fw)
                mrgddb_task = fw.tasks[-1]
                mrgddb_task.set_workdir(workdir=mrgddb_launch.launch_dir)
            elif task_index.startswith('scf_') and not task_index.endswith('autoparal'):
                current_index = int(task_index.split('_')[-1])
                if current_index > scf_index:
                    scf_index = current_index
                    scf_fw = fw
            elif task_index.startswith('phonon_0') and not task_index.endswith('autoparal'):
                current_index = int(task_index.split('_')[-1])
                if current_index > ph_index:
                    ph_index = current_index
                    ph_fw = fw
            elif task_index.startswith('ddk_0') and not task_index.endswith('autoparal'):
                current_index = int(task_index.split('_')[-1])
                if current_index > ddk_index:
                    ddk_index = current_index
                    ddk_fw = fw
            elif task_index.startswith('dde_0') and not task_index.endswith('autoparal'):
                current_index = int(task_index.split('_')[-1])
                if current_index > dde_index:
                    dde_index = current_index
                    dde_fw = fw
            elif task_index.startswith('nscf_wfq_0') and not task_index.endswith('autoparal'):
                current_index = int(task_index.split('_')[-1])
                if current_index > wfq_index:
                    wfq_index = current_index
                    wfq_fw = fw
            elif task_index.startswith('strain_pert_0') and not task_index.endswith('autoparal'):
                current_index = int(task_index.split('_')[-1])
                if current_index > strain_index:
                    strain_index = current_index
                    strain_fw = fw
            elif task_index.startswith('dte_0') and not task_index.endswith('autoparal'):
                current_index = int(task_index.split('_')[-1])
                if current_index > dte_index:
                    dte_index = current_index
                    dte_fw = fw

        scf_launch = get_last_completed_launch(scf_fw)
        with open(os.path.join(scf_launch.launch_dir, 'history.json'), "rt") as fh:
            scf_history = json.load(fh, cls=MontyDecoder)
        scf_task = scf_fw.tasks[-1]
        scf_task.set_workdir(workdir=scf_launch.launch_dir)

        document = DfptResult()

        document.has_phonons = ph_fw is not None
        document.has_ddk = ddk_fw is not None
        document.has_dde = dde_fw is not None
        document.has_strain = strain_fw is not None
        document.has_dte = dte_fw is not None

        gs_input = scf_history.get_events_by_types(TaskEvent.FINALIZED)[0].details['final_input']

        document.abinit_input.gs_input = gs_input.as_dict()
        document.abinit_input.set_abinit_basic_from_abinit_input(gs_input)

        structure = gs_input.structure
        document.abinit_output.structure = structure.as_dict()
        document.set_material_data_from_structure(structure)

        initialization_info = scf_history.get_events_by_types(TaskEvent.INITIALIZED)[0].details.get('initialization_info', {})
        document.mp_id = initialization_info.get('mp_id', None)
        document.custom = initialization_info.get("custom", None)

        document.relax_db = initialization_info['relax_db'].as_dict() if 'relax_db' in initialization_info else None
        document.relax_id = initialization_info.get('relax_id', None)

        document.abinit_input.ngqpt = initialization_info.get('ngqpt', None)
        document.abinit_input.qpoints = initialization_info.get('qpoints', None)
        document.abinit_input.qppa = initialization_info.get('qppa', None)
        document.abinit_input.kppa = initialization_info.get('kppa', None)

        document.abinit_input.pseudopotentials.set_pseudos_from_files_file(scf_task.files_file.path,
                                                                           len(structure.composition.elements))

        document.created_on = datetime.datetime.now()
        document.modified_on = datetime.datetime.now()

        document.set_dir_names_from_fws_wf(wf)

        # read in binary for py3k compatibility with mongoengine
        with open(mrgddb_task.merged_ddb_path, "rb") as f:
            document.abinit_output.ddb.put(f)

        if ph_index > 0:
            ph_task = ph_fw.tasks[-1]
            document.abinit_input.phonon_input = ph_task.abiinput.as_dict()

        if ddk_index > 0:
            ddk_task = ddk_fw.tasks[-1]
            document.abinit_input.ddk_input = ddk_task.abiinput.as_dict()

        if dde_index > 0:
            dde_task = dde_fw.tasks[-1]
            document.abinit_input.dde_input = dde_task.abiinput.as_dict()

        if wfq_index > 0:
            wfq_task = wfq_fw.tasks[-1]
            document.abinit_input.wfq_input = wfq_task.abiinput.as_dict()

        if strain_index > 0:
            strain_task = strain_fw.tasks[-1]
            document.abinit_input.strain_input = strain_task.abiinput.as_dict()

        if dte_index > 0:
            dte_task = dte_fw.tasks[-1]
            document.abinit_input.dte_input = dte_task.abiinput.as_dict()

        if anaddb_task is not None:
            with open(anaddb_task.anaddb_nc_path, "rb") as f:
                document.abinit_output.anaddb_nc.put(f)

            if os.path.isfile(anaddb_task.phbst_path):
                with open(anaddb_task.phbst_path, "rb") as f:
                    document.abinit_output.phonon_bs.put(f)
            if os.path.isfile(anaddb_task.phdos_path):
                with open(anaddb_task.phdos_path, "rb") as f:
                    document.abinit_output.phonon_dos.put(f)

        document.fw_id = scf_fw.fw_id

        document.time_report = get_time_report_for_wf(wf).as_dict()

        with open(scf_task.gsr_path, "rb") as f:
            document.abinit_output.gs_gsr.put(f)

        # read in binary for py3k compatibility with mongoengine
        with open(scf_task.output_file.path, "rb") as f:
            document.abinit_output.gs_outfile.put(f)

        return document

    def add_anaddb_dfpt_fw(self, structure, ph_ngqpt=None, ndivsm=20, nqsmall=15, qppa=None, line_density=None):
        """
        Appends a Firework with a task for the calculation of various properties with anaddb.

        Notice that in the current abinit version, the presence of the third order derivatives is incompatible with
        the presence q-points different from gamma in the DDB and first order derivative. Anaddb calculation can
        either fail or produce meaningless results.

        Args:
            structure: the input structure
            ngqpt: Monkhorst-Pack divisions for the phonon Q-mesh (coarse one)
            nqsmall: Used to generate the (dense) mesh for the DOS.
                It defines the number of q-points used to sample the smallest lattice vector.
            ndivsm: Used to generate a normalized path for the phonon bands.
                If gives the number of divisions for the smallest segment of the path.
        """
        anaddb_input = AnaddbInput.dfpt(structure, ngqpt=ph_ngqpt, relaxed_ion=self.has_gamma,
<<<<<<< HEAD
                                        piezo=len(self.strain_fws)>0 and len(self.dde_fws)>0, dde=len(self.dde_fws)>0,
                                        strain=len(self.strain_fws)>0, dte=len(self.dte_fws)>0, stress_correction=True,
=======
                                        piezo=len(self.strain_fws) > 0, dde=len(self.dde_fws) > 0,
                                        strain=len(self.strain_fws) > 0, dte=len(self.dte_fws) > 0,
                                        stress_correction=True,
>>>>>>> 0b9273cd
                                        nqsmall=nqsmall, qppa=qppa, ndivsm=ndivsm, line_density=line_density,
                                        q1shft=(0, 0, 0), asr=2, chneut=1, dipdip=1, dos_method="tetra")
        anaddb_task = AnaDdbAbinitTask(anaddb_input, deps={MergeDdbAbinitTask.task_type: "DDB"})
        spec = dict(self.scf_fw.spec)
        spec['wf_task_index'] = 'anaddb'

        anaddb_fw = Firework(anaddb_task, spec=spec, name='anaddb')

        self.append_fw(anaddb_fw, short_single_spec=True)<|MERGE_RESOLUTION|>--- conflicted
+++ resolved
@@ -3218,14 +3218,9 @@
                 If gives the number of divisions for the smallest segment of the path.
         """
         anaddb_input = AnaddbInput.dfpt(structure, ngqpt=ph_ngqpt, relaxed_ion=self.has_gamma,
-<<<<<<< HEAD
-                                        piezo=len(self.strain_fws)>0 and len(self.dde_fws)>0, dde=len(self.dde_fws)>0,
-                                        strain=len(self.strain_fws)>0, dte=len(self.dte_fws)>0, stress_correction=True,
-=======
-                                        piezo=len(self.strain_fws) > 0, dde=len(self.dde_fws) > 0,
-                                        strain=len(self.strain_fws) > 0, dte=len(self.dte_fws) > 0,
-                                        stress_correction=True,
->>>>>>> 0b9273cd
+                                        piezo=len(self.strain_fws) > 0 and len(self.dde_fws) > 0,
+                                        dde=len(self.dde_fws) > 0, strain=len(self.strain_fws) > 0,
+                                        dte=len(self.dte_fws) > 0, stress_correction=True,
                                         nqsmall=nqsmall, qppa=qppa, ndivsm=ndivsm, line_density=line_density,
                                         q1shft=(0, 0, 0), asr=2, chneut=1, dipdip=1, dos_method="tetra")
         anaddb_task = AnaDdbAbinitTask(anaddb_input, deps={MergeDdbAbinitTask.task_type: "DDB"})
