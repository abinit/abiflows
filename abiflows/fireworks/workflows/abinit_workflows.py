--- conflicted
+++ resolved
@@ -395,15 +395,10 @@
         rf_fw_name = rf_fw_name[:8]
         self.rf_fw = Firework(rf_task, spec=spec, name=rf_fw_name)
 
-<<<<<<< HEAD
         self.wf = Workflow(fireworks=[self.scf_fw, self.ddk_fw, self.rf_fw],
                            links_dict={self.scf_fw: self.ddk_fw, self.ddk_fw: self.rf_fw},
                            metadata={'workflow_class': self.workflow_class,
                                      'workflow_module': self.workflow_module})
-=======
-        self.wf = Workflow([self.scf_fw, self.ddk_fw, self.rf_fw], {self.scf_fw: [self.ddk_fw, self.rf_fw],
-                                                                    self.ddk_fw: self.rf_fw})
->>>>>>> 22b914bc
 
         self.add_anaddb_task(scf_inp.structure)
 
