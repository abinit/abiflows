# coding: utf-8
"""
Error handlers and validators
"""

import copy
from abipy.core import Structure

from abiflows.core.mastermind_abc import Action
from abiflows.core.mastermind_abc import Controller
from abiflows.core.mastermind_abc import ControllerNote
from abiflows.core.mastermind_abc import ControlReport
from abiflows.core.mastermind_abc import PRIORITY_HIGH
from abiflows.core.mastermind_abc import PRIORITY_VERY_LOW
from abiflows.core.mastermind_abc import PRIORITY_LOWEST

from monty.json import MontyDecoder
from pymatgen.io.abinit import events
from pymatgen.io.abinit.scheduler_error_parsers import MemoryCancelError
from pymatgen.io.abinit.scheduler_error_parsers import MasterProcessMemoryCancelError
from pymatgen.io.abinit.scheduler_error_parsers import SlaveProcessMemoryCancelError
from pymatgen.io.abinit.scheduler_error_parsers import TimeCancelError
from pymatgen.io.abinit.qadapters import QueueAdapter
from pymatgen.io.abinit.utils import Directory, File
from abipy.abio.inputs import AbinitInput
import logging
import os

logger = logging.getLogger(__name__)

class AbinitController(Controller):
    """
    General handler for abinit's events.
    Determines whether the calculation ended correctly or not and fixes errors (including unconverged) if Abinit
    error handlers are available.
    """
<<<<<<< HEAD
    def __init__(self, critical_events=None, handlers=None):
=======

    is_handler = True
    is_validator = True

    def __init__(self, critical_events=None):
>>>>>>> 6bf9fd59
        """
        Initializes the controller with the critical events that trigger the restart and a list of ErrorHandlers

        Args:
            critical_events: List of events that trigger a restart due to unconverged calculation
            handlers: List of ErrorHandlers (pymatgen.io.abinit.events) used to handle specific events
        """
        super(AbinitController, self).__init__()

        critical_events = [] if critical_events is None else critical_events
        handlers = [] if handlers is None else handlers

        self.critical_events = critical_events if isinstance(critical_events, (list, tuple)) else [critical_events]
        self.handlers = handlers if isinstance(handlers, (list, tuple)) else [handlers]

        self.set_priority(PRIORITY_HIGH)

    def process(self, **kwargs):
        """
        Returns the ControllerNote
        """
        for kw in ['abinit_input', 'abinit_output_filepath', 'abinit_log_filepath', 'abinit_mpi_abort_filepath',
                   'abinit_outdir_path']:
            if kw not in kwargs:
                raise ValueError("kwarg {} is required to process abinit results".format(kw))
        queue_adapter = copy.deepcopy(kwargs.get('queue_adapter', None))
        abinit_input = copy.deepcopy(kwargs.get('abinit_input'))
        abinit_output_file = File(kwargs.get('abinit_output_filepath'))
        abinit_log_file = File(kwargs.get('abinit_log_filepath'))
        abinit_mpi_abort_file = File(kwargs.get('abinit_mpi_abort_filepath'))
        abinit_outdir_path = Directory(kwargs.get('abinit_outdir_path'))

        note = ControllerNote(controller=self)
        # Initialize the actions for everything that is passed to kwargs
        actions = {key: None for key in kwargs}

        report = None
        try:
            report = self.get_event_report(abinit_log_file, abinit_mpi_abort_file)
        except Exception as exc:
            msg = "%s exception while parsing event_report:\n%s" % (self, exc)
            logger.critical(msg)

        # If the calculation is ok, parse the outputs
        if report is not None:
            # the calculation finished without errors
            if report.run_completed:
                # Check if the calculation converged.
                critical_events_found = report.filter_types(self.critical_events)
                if critical_events_found:
                    # self.history.log_unconverged()
                    # hook
                    # local_restart, restart_fw, stored_data = self.prepare_restart(fw_spec)
                    # num_restarts = self.restart_info.num_restarts if self.restart_info else 0
                    # if num_restarts < self.ftm.fw_policy.max_restarts:
                    #     if local_restart:
                    #         return None
                    #     else:
                    #         stored_data['final_state'] = 'Unconverged'
                    #         return FWAction(detours=restart_fw, stored_data=stored_data)
                    # else:
                    #     raise UnconvergedError(self, msg="Unconverged after {} restarts".format(num_restarts),
                    #                            abiinput=self.abiinput, restart_info=self.restart_info,
                    #                            history=self.history)
                    # Calculation did not converge. A simple restart is enough
                    note.state(ControllerNote.ERROR_FIXSTOP)
                    note.restart(ControllerNote.SIMPLE_RESTART)
                    note.add_problem('Unconverged: {}'.format(', '.join(e.name for e in critical_events_found)))
                else:
                    # calculation converged
                    #TODO move to a different controler
                    # check if there are custom parameters that should be converged
                    # unconverged_params, reset_restart = self.check_parameters_convergence(fw_spec)
                    # if unconverged_params:
                    #     self.history.log_converge_params(unconverged_params, self.abiinput)
                    #     self.abiinput.set_vars(**unconverged_params)
                    #     local_restart, restart_fw, stored_data = self.prepare_restart(fw_spec, reset=reset_restart)
                    #     num_restarts = self.restart_info.num_restarts if self.restart_info else 0
                    #     if num_restarts < self.ftm.fw_policy.max_restarts:
                    #         if local_restart:
                    #             return None
                    #         else:
                    #             stored_data['final_state'] = 'Unconverged_parameters'
                    #             return FWAction(detours=restart_fw, stored_data=stored_data)
                    #     else:
                    #         raise UnconvergedParametersError(self, abiinput=self.abiinput,
                    #                                          restart_info=self.restart_info, history=self.history)
                    # else:
                    #     # everything is ok. conclude the task
                    #     # hook
                    #     update_spec, mod_spec, stored_data = self.conclude_task(fw_spec)
                    #     return FWAction(stored_data=stored_data, update_spec=update_spec, mod_spec=mod_spec)
                    note.state(ControllerNote.EVERYTHING_OK)
            elif report.errors:
            # Abinit reported problems
            # Check if the errors could be handled
                logger.debug('Found errors in report')
                # for error in report.errors:
                #     logger.debug(str(error))
                #     try:
                #         self.abi_errors.append(error)
                #     except AttributeError:
                #         self.abi_errors = [error]

                # ABINIT errors, try to handle them
                fixed, reset, abiinput_actions = self.fix_abicritical(report=report, abiinput=abinit_input,
                                                             queue_adapter=queue_adapter, outdir=abinit_outdir_path)

                if fixed:
                    note.state(ControllerNote.ERROR_FIXSTOP)
                    if reset:
                        note.restart(ControllerNote.RESET)
                    else:
                        note.restart(ControllerNote.SIMPLE_RESTART)

                    actions['abinit_input'] = abiinput_actions
                    #TODO if the queue_adapter can be modified by the handlers return it
                    # actions['queue_adapter'] = queue_adapter_actions
                else:
                    msg = "Critical events couldn't be fixed by handlers."
                    logger.info(msg)
                    note.state(ControllerNote.ERROR_NOFIX)

                for err in report.errors:
                    note.add_problem(err)

            else:
            # Calculation not completed but no errors. No fix could be applied in this controller
                note.state(ControllerNote.ERROR_NOFIX)
                note.add_problem('Abinit calculation not completed but no errors in report.')

        else:
        # report does not exist. No fix could be applied in this controller
            note.state(ControllerNote.ERROR_NOFIX)
            note.add_problem('No Abinit report')

        # No errors from abinit. No fix could be applied at this stage.
        # The FW will be fizzled.
        # Try to save the stderr file for Fortran runtime errors.
        #TODO check if some cases could be handled here
        # err_msg = None
        # if self.stderr_file.exists:
        #     #TODO length should always be enough, but maybe it's worth cutting the message if it's too long
        #     err_msg = self.stderr_file.read()
        #     # It happened that the text file contained non utf-8 characters.
        #     # sanitize the text to avoid problems during database inserption
        #     err_msg.decode("utf-8", "ignore")
        # logger.error("return code {}".format(self.returncode))
        # raise AbinitRuntimeError(self, err_msg)

        note.set_actions(actions)
        return note

    @classmethod
    def from_dict(cls, d):
        dec = MontyDecoder()
        return cls(critical_events=dec.process_decoded(d['critical_events']),
                   error_handlers=dec.process_decoded(d['error_handlers']))

    def as_dict(self):
        return {'@class': self.__class__.__name__, '@module': self.__class__.__module__,
                'critical_events': [ce.as_dict for ce in self.critical_events],
                'error_handlers': [er.as_dict for er in self.handlers]
                }

    def get_event_report(self, ofile, mpiabort_file):
        """
        Analyzes the main output file for possible Errors or Warnings.

        Returns:
            :class:`EventReport` instance or None if the main output file does not exist.
        """

        parser = events.EventsParser()

<<<<<<< HEAD
        if not ofile.exists:
            if not mpiabort_file.exists:
                return None
            else:
                # ABINIT abort file without log!
                abort_report = parser.parse(mpiabort_file.path)
                return abort_report

        try:
            report = parser.parse(ofile.path)

            # Add events found in the ABI_MPIABORTFILE.
            if mpiabort_file.exists:
                logger.critical("Found ABI_MPIABORTFILE!")
                abort_report = parser.parse(mpiabort_file.path)
                if len(abort_report) == 0:
                    logger.warning("ABI_MPIABORTFILE but empty")
                else:
                    if len(abort_report) != 1:
                        logger.critical("Found more than one event in ABI_MPIABORTFILE")

                    # Add it to the initial report only if it differs
                    # from the last one found in the main log file.
                    last_abort_event = abort_report[-1]
                    if report and last_abort_event != report[-1]:
                        report.append(last_abort_event)
                    else:
                        report.append(last_abort_event)

            return report

        #except parser.Error as exc:
        except Exception as exc:
            # Return a report with an error entry with info on the exception.
            logger.critical("{}: Exception while parsing ABINIT events:\n {}".format(ofile, str(exc)))
            return parser.report_exception(ofile.path, exc)
=======
        # if not os.path.exists(abinit_log_file):
        #     if not os.path.exists(abinit_mpi_abort_file):
        #         return ControllerNote(controller=self,
        #                               state=ControlReport.FAILED_UNKNOWN_REASON,
        #                               problems=['abinit_log_file and abinit_mpi_abort_file non-existent'],
        #                               actions=None)
        #     else:
        #         # ABINIT abort file without log!
        #         abort_report = parser.parse(abinit_mpi_abort_file)
        #         return ControlReport(controller=self,
        #                              state=ControlReport.FAILED_UNKNOWN_REASON,
        #                              problems=[abort_report.select(AbinitEvent)],
        #                              actions=None)
        #
        # try:
        #     report = parser.parse(abinit_log_file)
        #
        #     # Add events found in the ABI_MPIABORTFILE.
        #     if os.path.exists(abinit_mpi_abort_file):
        #         logger.critical("Found ABI_MPIABORTFILE!")
        #         abort_report = parser.parse(abinit_mpi_abort_file)
        #         if len(abort_report) == 0:
        #             logger.warning("ABI_MPIABORTFILE but empty")
        #         else:
        #             if len(abort_report) != 1:
        #                 logger.critical("Found more than one event in ABI_MPIABORTFILE")
        #
        #             # Add it to the initial report only if it differs
        #             # from the last one found in the main log file.
        #             last_abort_event = abort_report[-1]
        #             if report and last_abort_event != report[-1]:
        #                 report.append(last_abort_event)
        #             else:
        #                 report.append(last_abort_event)
        #
        #     return ControlReport(state=ControlReport.FAILED_UNKNOWN_REASON,
        #                          problems=['abinit_log_file and abinit_mpi_abort_file non-existent'],
        #                          actions=None)
        #
        # #except parser.Error as exc:
        # except Exception as exc:
        #     # Return a report with an error entry with info on the exception.
        #     logger.critical("{}: Exception while parsing ABINIT events:\n {}".format(ofile, str(exc)))
        #     return parser.report_exception(ofile.path, exc)
>>>>>>> 6bf9fd59

    def fix_abicritical(self, report, abiinput, outdir, queue_adapter=None):
        """
        method to fix crashes/error caused by abinit

        Returns:
            retcode: 1 if task has been fixed else 0.
            reset: True if at least one of the corrections applied requires a reset
        """
        if not self.handlers:
            logger.info('Empty list of event handlers. Cannot fix abi_critical errors')
            return 0, None, []

        done = len(self.handlers) * [0]
        corrections = []

        for event in report:
            for i, handler in enumerate(self.handlers):
                if handler.can_handle(event) and not done[i]:
                    logger.info("handler", handler, "will try to fix", event)
                    try:
                        #TODO pass the queueadapter to the handlers? the output should be modified in that case
                        c = handler.handle_input_event(abiinput, outdir, event)
                        if c:
                            done[i] += 1
                            corrections.append(c)

                    except Exception as exc:
                        logger.critical(str(exc))

        if corrections:
            reset = any(c.reset for c in corrections)
            # self.history.log_corrections(corrections)
            # convert the actions applied on the input to Actions
            actions = []
            for c in corrections:
                # remove vars as a first action, in case incopatible variables have been set.
                if '_pop' in c.actions:
                    actions.append(Action(AbinitInput.remove_vars(c.actions['_pop'])))
                if '_set' in c.actions:
                    actions.append(Action(AbinitInput.set_vars(c.actions['_set'])))
                if '_update' in c.actions:
                    actions.append(Action(AbinitInput.set_vars(c.actions['_update'])))
                if '_change_structure' in c.actions:
                    actions.append(Action(AbinitInput.set_structure(c.actions['_change_structure'])))

            return 1, reset, actions

        logger.info('We encountered AbiCritical events that could not be fixed')
        return 0, None, []


class WalltimeController(Controller):
    """
    Controller for walltime infringements of the resource manager.
    """

    is_handler = True

    def __init__(self, max_timelimit=None, timelimit_increase=None):
        """
        Initializes the handler with the directory where the job was run, the standard output and error files
        of the queue manager and the queue adapter used.

        Args:
            max_timelimit: Maximum timelimit (in seconds).
            timelimit_increase: Amount of time (in seconds) to increase the timelimit.
        """
        super(WalltimeController, self).__init__()
        self.max_timelimit = max_timelimit
        self.timelimit_increase = timelimit_increase
        self.set_priority(PRIORITY_VERY_LOW)

    def as_dict(self):
        return {'@class': self.__class__.__name__,
                '@module': self.__class__.__module__,
                'max_timelimit': self.max_timelimit,
                'timelimit_increase': self.timelimit_increase
                }

    @classmethod
    def from_dict(cls, d):
        return cls(max_timelimit=d['max_timelimit'],
                   timelimit_increase=d['timelimit_increase'])

    @property
    def skip_remaining_handlers(self):
        return True

    @property
    def skip_lower_priority_controllers(self):
        return True

    def process(self, **kwargs):
        # Create the Controller Note
        note = ControllerNote(controller=self)
        # Get the file paths for the stderr and stdout of the resource manager system, as well as the queue_adapter
        qerr_filepath = kwargs.get('qerr_filepath', None)
        qout_filepath = kwargs.get('qout_filepath', None)
        queue_adapter = kwargs.get('queue_adapter', None)
        # Initialize the actions for everything that is passed to kwargs
        actions = {key: None for key in kwargs}
        # Analyze the stderr and stdout files of the resource manager system.
        qerr_info = None
        qout_info = None
        if qerr_filepath is not None and os.path.exists(qerr_filepath):
            with open(qerr_filepath, "r") as f:
                qerr_info = f.read()
        if qout_filepath is not None and os.path.exists(qout_filepath):
            with open(qout_filepath, "r") as f:
                qout_info = f.read()
        if qerr_info or qout_info:
            from pymatgen.io.abinit.scheduler_error_parsers import get_parser
            qtype = queue_adapter.QTYPE
            scheduler_parser = get_parser(qtype, err_file=qerr_filepath,
                                          out_file=qout_filepath)

            if scheduler_parser is None:
                raise ValueError('Cannot find scheduler_parser for qtype {}'.format(qtype))

            scheduler_parser.parse()
            queue_errors = scheduler_parser.errors

            # Get the timelimit error if there is one
            timelimit_error = None
            for error in queue_errors:
                if isinstance(error, TimeCancelError):
                    logger.debug('found timelimit error.')
                    timelimit_error = error
            if timelimit_error is None:
                note.state(ControllerNote.NOTHING_FOUND)
                return note

            if self.max_timelimit is None:
                max_timelimit = queue_adapter.timelimit_hard
            else:
                max_timelimit = self.max_timelimit
            # When timelimit_increase is not set, automatically take a tenth of the hard timelimit of the queue
            if self.timelimit_increase is None:
                timelimit_increase = queue_adapter.timelimit_hard / 10
            else:
                timelimit_increase = self.timelimit_increase
            old_timelimit = queue_adapter.timelimit
            if old_timelimit == max_timelimit:
                    # raise ValueError('Cannot increase beyond maximum timelimit ({:d} seconds) set in '
                    #                  'WalltimeController. Hard time limit of '
                    #                  'the queue is {:d} seconds'.format(max_timelimit,
                    #                                                     queue_adapter.timelimit_hard))
                note.state(ControllerNote.ERROR_UNRECOVERABLE)
                return note
            new_timelimit = old_timelimit + timelimit_increase
            # If the new timelimit exceeds the max timelimit, just put it to the max timelimit
            if new_timelimit > max_timelimit:
                new_timelimit = max_timelimit
            actions['queue_adapter'] = Action(callable=QueueAdapter.set_timelimit,
                                              timelimit=new_timelimit)
            note.state(ControllerNote.ERROR_FIXSTOP)
        else:
            note.state(ControllerNote.NOTHING_FOUND)
        note.set_actions(actions)
        return note


class SimpleValidatorController(Controller):
    """
    Simple validator controller to be applied after all other ccontrollers (PRIORITY_LOWEST).
    This validator controller can be used when no "real" validator exists, but just handlers/monitors
    and that we suppose that if nothing is found by the handlers/monitors, then it means that it is ok.
    """

    is_handler = True

    def __init__(self):
        super(SimpleValidatorController, self).__init__()
        self.set_priority(PRIORITY_LOWEST)

    def as_dict(self):
        return {'@class': self.__class__.__name__,
                '@module': self.__class__.__module__}

    @classmethod
    def from_dict(cls, d):
        return cls()

    @property
    def skip_remaining_handlers(self):
        return True

    @property
    def skip_lower_priority_controllers(self):
        return True

    def process(self, **kwargs):
        # Create the Controller Note
        note = ControllerNote(controller=self)
        note.state = ControllerNote.EVERYTHING_OK
        return note


# logger = logging.getLogger(__name__)
#
#
# class AbinitHandler(SRCErrorHandler):
#     """
#     General handler for abinit's critical events handlers.
#     """
#
#     def __init__(self, job_rundir='.', critical_events=None, queue_adapter=None):
#         """
#         Initializes the handler with the directory where the job was run.
#
#         Args:
#             job_rundir: Directory where the job was run.
#         """
#         super(AbinitHandler, self).__init__()
#         self.job_rundir = job_rundir
#         self.critical_events = critical_events
#
#         self.src_fw = False
#
#     def as_dict(self):
#         return {'@class': self.__class__.__name__,
#                 '@module': self.__class__.__module__,
#                 'job_rundir': self.job_rundir
#                 }
#
#     @classmethod
#     def from_dict(cls, d):
#         return cls(job_rundir=d['job_rundir'])
#
#     @property
#     def allow_fizzled(self):
#         return False
#
#     @property
#     def allow_completed(self):
#         return True
#
#     @property
#     def handler_priority(self):
#         return self.PRIORITY_MEDIUM
#
#     @property
#     def skip_remaining_handlers(self):
#         return True
#
#     def setup(self):
#         if 'SRCScheme' in self.fw_to_check.spec and self.fw_to_check.spec['SRCScheme']:
#             self.src_fw = True
#         else:
#             self.src_fw = False
#         self.job_rundir = self.fw_to_check.launches[-1].launch_dir
#
#     def check(self):
#         abinit_task = self.fw_to_check.tasks[0]
#         self.report = None
#         try:
#             self.report = abinit_task.get_event_report()
#         except Exception as exc:
#             msg = "%s exception while parsing event_report:\n%s" % (self, exc)
#             logger.critical(msg)
#
#         if self.report is not None:
#             # Run has completed, check for critical events (convergence, ...)
#             if self.report.run_completed:
#                 self.events = self.report.filter_types(abinit_task.CRITICAL_EVENTS)
#                 if self.events:
#                     return True
#                 else:
#                     # Calculation has converged
#                     # Check if there are custom parameters that should be converged
#                     unconverged_params, reset_restart = abinit_task.check_parameters_convergence(self.fw_to_check.spec)
#                     if unconverged_params:
#                         return True
#                     else:
#                         return False
#             # Abinit run failed to complete
#             # Check if the errors can be handled
#             if self.report.errors:
#                 return True
#         return True
#
#     def has_corrections(self):
#         return True
#
#     def correct(self):
#         if self.src_fw:
#             if len(self.fw_to_check.tasks) > 1:
#                 raise ValueError('More than 1 task found in fizzled firework, not yet supported')
#             abinit_input_update = {'iscf': 2}
#             return {'errors': [self.__class__.__name__],
#                     'actions': [{'action_type': 'modify_object',
#                                  'object': {'source': 'fw_spec', 'key': 'abinit_input'},
#                                  'action': {'_set': abinit_input_update}}]}
#         else:
#             raise NotImplementedError('This handler cannot be used without the SRC scheme')
#
#
# class WalltimeHandler(SRCErrorHandler):
#     """
#     Handler for walltime infringements of the resource manager.
#     """
#
#     def __init__(self, job_rundir='.', qout_file='queue.qout', qerr_file='queue.qerr', queue_adapter=None,
#                  max_timelimit=None, timelimit_increase=None):
#         """
#         Initializes the handler with the directory where the job was run, the standard output and error files
#         of the queue manager and the queue adapter used.
#
#         Args:
#             job_rundir: Directory where the job was run.
#             qout_file: Standard output file of the queue manager.
#             qerr_file: Standard error file of the queue manager.
#             queue_adapter: Queue adapter used to submit the job.
#             max_timelimit: Maximum timelimit (in seconds) allowed by the resource manager for the queue.
#             timelimit_increase: Amount of time (in seconds) to increase the timelimit.
#         """
#         super(WalltimeHandler, self).__init__()
#         self.job_rundir = job_rundir
#         self.qout_file = qout_file
#         self.qerr_file = qerr_file
#         self.queue_adapter = queue_adapter
#         self.setup_filepaths()
#         self.max_timelimit = max_timelimit
#         self.timelimit_increase = timelimit_increase
#
#         self.src_fw = False
#
#     def setup_filepaths(self):
#         self.qout_filepath = os.path.join(self.job_rundir, self.qout_file)
#         self.qerr_filepath = os.path.join(self.job_rundir, self.qerr_file)
#
#     def as_dict(self):
#         return {'@class': self.__class__.__name__,
#                 '@module': self.__class__.__module__,
#                 'job_rundir': self.job_rundir,
#                 'qout_file': self.qout_file,
#                 'qerr_file': self.qerr_file,
#                 'queue_adapter': self.queue_adapter.as_dict() if self.queue_adapter is not None else None,
#                 'max_timelimit': self.max_timelimit,
#                 'timelimit_increase': self.timelimit_increase
#                 }
#
#     @classmethod
#     def from_dict(cls, d):
#         qa = QueueAdapter.from_dict(d['queue_adapter']) if d['queue_adapter'] is not None else None
#         return cls(job_rundir=d['job_rundir'], qout_file=d['qout_file'], qerr_file=d['qerr_file'], queue_adapter=qa,
#                    max_timelimit=d['max_timelimit'],
#                    timelimit_increase=d['timelimit_increase'])
#
#     @property
#     def allow_fizzled(self):
#         return True
#
#     @property
#     def allow_completed(self):
#         return False
#
#     @property
#     def handler_priority(self):
#         return self.PRIORITY_VERY_LOW
#
#     @property
#     def skip_remaining_handlers(self):
#         return True
#
#     def setup(self):
#         if 'SRCScheme' in self.fw_to_check.spec and self.fw_to_check.spec['SRCScheme']:
#             self.src_fw = True
#         else:
#             self.src_fw = False
#         self.job_rundir = self.fw_to_check.launches[-1].launch_dir
#         self.setup_filepaths()
#         self.queue_adapter = self.fw_to_check.spec['qtk_queueadapter']
#
#     def check(self):
#
#         # Analyze the stderr and stdout files of the resource manager system.
#         qerr_info = None
#         qout_info = None
#         if os.path.exists(self.qerr_filepath):
#             with open(self.qerr_filepath, "r") as f:
#                 qerr_info = f.read()
#         if os.path.exists(self.qout_filepath):
#             with open(self.qout_filepath, "r") as f:
#                 qout_info = f.read()
#
#         self.timelimit_error = None
#         self.queue_errors = None
#         if qerr_info or qout_info:
#             from pymatgen.io.abinit.scheduler_error_parsers import get_parser
#             qtype = self.queue_adapter.QTYPE
#             scheduler_parser = get_parser(qtype, err_file=self.qerr_filepath,
#                                           out_file=self.qout_filepath)
#
#             if scheduler_parser is None:
#                 raise ValueError('Cannot find scheduler_parser for qtype {}'.format(qtype))
#
#             scheduler_parser.parse()
#             self.queue_errors = scheduler_parser.errors
#
#             for error in self.queue_errors:
#                 if isinstance(error, TimeCancelError):
#                     logger.debug('found timelimit error.')
#                     self.timelimit_error = error
#                     return True
#         return False
#
#     def correct(self):
#         if self.src_fw:
#             if len(self.fw_to_check.tasks) > 1:
#                 raise ValueError('More than 1 task found in "memory-fizzled" firework, not yet supported')
#             logger.debug('adding SRC detour')
#             # Information about the update of the memory (master overhead or base mem per proc) in the queue adapter
#             queue_adapter_update = {}
#             # When max_timelimit is not set, automatically take the hard timelimit of the queue
#             if self.max_timelimit is None:
#                 max_timelimit = self.queue_adapter.timelimit_hard
#             else:
#                 max_timelimit = self.max_timelimit
#             # When timelimit_increase is not set, automatically take a tenth of the hard timelimit of the queue
#             if self.timelimit_increase is None:
#                 timelimit_increase = self.queue_adapter.timelimit_hard / 10
#             else:
#                 timelimit_increase = self.timelimit_increase
#             if isinstance(self.timelimit_error, TimeCancelError):
#                 old_timelimit = self.queue_adapter.timelimit
#                 if old_timelimit == max_timelimit:
#                     raise ValueError('Cannot increase beyond maximum timelimit ({:d} seconds) set in WalltimeHandler.'
#                                      'Hard time limit of '
#                                      'the queue is {:d} seconds'.format(max_timelimit,
#                                                                         self.queue_adapter.timelimit_hard))
#                 new_timelimit = old_timelimit + timelimit_increase
#                 # If the new timelimit exceeds the max timelimit, just put it to the max timelimit
#                 if new_timelimit > max_timelimit:
#                     new_timelimit = max_timelimit
#                 queue_adapter_update['timelimit'] = new_timelimit
#             else:
#                 raise ValueError('Should not be here ...')
#             return {'errors': [self.__class__.__name__],
#                     'actions': [{'action_type': 'modify_object',
#                                  'object': {'source': 'fw_spec', 'key': 'qtk_queueadapter'},
#                                  'action': {'_set': queue_adapter_update}}]}
#         else:
#             raise NotImplementedError('This handler cannot be used without the SRC scheme')
#
#     def has_corrections(self):
#         return True
#
#
# class MemoryHandler(SRCErrorHandler):
#     """
#     Handler for memory infringements of the resource manager. The handler should be able to handle the possible
#     overhead of the master process.
#     """
#
#     def __init__(self, job_rundir='.', qout_file='queue.qout', qerr_file='queue.qerr', queue_adapter=None,
#                  max_mem_per_proc_mb=8000, mem_per_proc_increase_mb=1000,
#                  max_master_mem_overhead_mb=8000, master_mem_overhead_increase_mb=1000):
#         """
#         Initializes the handler with the directory where the job was run, the standard output and error files
#         of the queue manager and the queue adapter used.
#
#         Args:
#             job_rundir: Directory where the job was run.
#             qout_file: Standard output file of the queue manager.
#             qerr_file: Standard error file of the queue manager.
#             queue_adapter: Queue adapter used to submit the job.
#             max_mem_per_proc_mb: Maximum memory per process in megabytes.
#             mem_per_proc_increase_mb: Amount of memory to increase the memory per process in megabytes.
#             max_master_mem_overhead_mb: Maximum overhead memory for the master process in megabytes.
#             master_mem_overhead_increase_mb: Amount of memory to increase the overhead memory for the master process
#                                              in megabytes.
#         """
#         super(MemoryHandler, self).__init__()
#         self.job_rundir = job_rundir
#         self.qout_file = qout_file
#         self.qerr_file = qerr_file
#         self.queue_adapter = queue_adapter
#         self.setup_filepaths()
#         self.max_mem_per_proc_mb = max_mem_per_proc_mb
#         self.mem_per_proc_increase_mb = mem_per_proc_increase_mb
#         self.max_master_mem_overhead_mb = max_master_mem_overhead_mb
#         self.master_mem_overhead_increase_mb = master_mem_overhead_increase_mb
#
#         self.src_fw = False
#
#     def setup_filepaths(self):
#         self.qout_filepath = os.path.join(self.job_rundir, self.qout_file)
#         self.qerr_filepath = os.path.join(self.job_rundir, self.qerr_file)
#
#     def as_dict(self):
#         return {'@class': self.__class__.__name__,
#                 '@module': self.__class__.__module__,
#                 'job_rundir': self.job_rundir,
#                 'qout_file': self.qout_file,
#                 'qerr_file': self.qerr_file,
#                 'queue_adapter': self.queue_adapter.as_dict() if self.queue_adapter is not None else None,
#                 'max_mem_per_proc_mb': self.max_mem_per_proc_mb,
#                 'mem_per_proc_increase_mb': self.mem_per_proc_increase_mb,
#                 'max_master_mem_overhead_mb': self.max_master_mem_overhead_mb,
#                 'master_mem_overhead_increase_mb': self.master_mem_overhead_increase_mb
#                 }
#
#     @classmethod
#     def from_dict(cls, d):
#         qa = QueueAdapter.from_dict(d['queue_adapter']) if d['queue_adapter'] is not None else None
#         return cls(job_rundir=d['job_rundir'], qout_file=d['qout_file'], qerr_file=d['qerr_file'], queue_adapter=qa,
#                    max_mem_per_proc_mb=d['max_mem_per_proc_mb'],
#                    mem_per_proc_increase_mb=d['mem_per_proc_increase_mb'],
#                    max_master_mem_overhead_mb=d['max_master_mem_overhead_mb'],
#                    master_mem_overhead_increase_mb=d['master_mem_overhead_increase_mb'])
#
#     @property
#     def allow_fizzled(self):
#         return True
#
#     @property
#     def allow_completed(self):
#         return False
#
#     @property
#     def handler_priority(self):
#         return self.PRIORITY_VERY_LOW
#
#     @property
#     def skip_remaining_handlers(self):
#         return True
#
#     def setup(self):
#         if 'SRCScheme' in self.fw_to_check.spec and self.fw_to_check.spec['SRCScheme']:
#             self.src_fw = True
#         else:
#             self.src_fw = False
#         self.job_rundir = self.fw_to_check.launches[-1].launch_dir
#         self.setup_filepaths()
#         self.queue_adapter = self.fw_to_check.spec['qtk_queueadapter']
#
#     def check(self):
#
#         # Analyze the stderr and stdout files of the resource manager system.
#         qerr_info = None
#         qout_info = None
#         if os.path.exists(self.qerr_filepath):
#             with open(self.qerr_filepath, "r") as f:
#                 qerr_info = f.read()
#         if os.path.exists(self.qout_filepath):
#             with open(self.qout_filepath, "r") as f:
#                 qout_info = f.read()
#
#         self.memory_error = None
#         self.queue_errors = None
#         if qerr_info or qout_info:
#             from pymatgen.io.abinit.scheduler_error_parsers import get_parser
#             qtype = self.queue_adapter.QTYPE
#             scheduler_parser = get_parser(qtype, err_file=self.qerr_filepath,
#                                           out_file=self.qout_filepath)
#
#             if scheduler_parser is None:
#                 raise ValueError('Cannot find scheduler_parser for qtype {}'.format(qtype))
#
#             scheduler_parser.parse()
#             self.queue_errors = scheduler_parser.errors
#
#             #TODO: handle the cases where it is Master or Slave here ... ?
#             for error in self.queue_errors:
#                 if isinstance(error, MemoryCancelError):
#                     logger.debug('found memory error.')
#                     self.memory_error = error
#                     return True
#                 if isinstance(error, MasterProcessMemoryCancelError):
#                     logger.debug('found master memory error.')
#                     self.memory_error = error
#                     return True
#                 if isinstance(error, SlaveProcessMemoryCancelError):
#                     logger.debug('found slave memory error.')
#                     self.memory_error = error
#                     return True
#         return False
#
#     def correct(self):
#         if self.src_fw:
#             if len(self.fw_to_check.tasks) > 1:
#                 raise ValueError('More than 1 task found in "memory-fizzled" firework, not yet supported')
#             logger.debug('adding SRC detour')
#             # Information about the update of the memory (master overhead or base mem per proc) in the queue adapter
#             queue_adapter_update = {}
#             if isinstance(self.memory_error, (MemoryCancelError, SlaveProcessMemoryCancelError)):
#                 old_mem_per_proc = self.queue_adapter.mem_per_proc
#                 new_mem_per_proc = old_mem_per_proc + self.mem_per_proc_increase_mb
#                 queue_adapter_update['mem_per_proc'] = new_mem_per_proc
#             elif isinstance(self.memory_error, MasterProcessMemoryCancelError):
#                 old_mem_overhead = self.queue_adapter.master_mem_overhead
#                 new_mem_overhead = old_mem_overhead + self.master_mem_overhead_increase_mb
#                 if new_mem_overhead > self.max_master_mem_overhead_mb:
#                     raise ValueError('New master memory overhead {:d} is larger than '
#                                      'max master memory overhead {:d}'.format(new_mem_overhead,
#                                                                               self.max_master_mem_overhead_mb))
#                 queue_adapter_update['master_mem_overhead'] = new_mem_overhead
#             else:
#                 raise ValueError('Should not be here ...')
#             return {'errors': [self.__class__.__name__],
#                     'actions': [{'action_type': 'modify_object',
#                                  'object': {'source': 'fw_spec', 'key': 'qtk_queueadapter'},
#                                  'action': {'_set': queue_adapter_update}}]}
#         else:
#             raise NotImplementedError('This handler cannot be used without the SRC scheme')
#
#     def has_corrections(self):
#         return True
#
#
# class UltimateMemoryHandler(MemoryHandler):
#     """
#     Handler for infringements of the resource manager. If no memory error is found,
#     """
#
#     def __init__(self, job_rundir='.', qout_file='queue.qout', qerr_file='queue.qerr', queue_adapter=None,
#                  max_mem_per_proc_mb=8000, mem_per_proc_increase_mb=1000,
#                  max_master_mem_overhead_mb=8000, master_mem_overhead_increase_mb=1000):
#         """
#         Initializes the handler with the directory where the job was run, the standard output and error files
#         of the queue manager and the queue adapter used.
#
#         Args:
#             job_rundir: Directory where the job was run.
#             qout_file: Standard output file of the queue manager.
#             qerr_file: Standard error file of the queue manager.
#             queue_adapter: Queue adapter used to submit the job.
#             max_mem_per_proc_mb: Maximum memory per process in megabytes.
#             mem_per_proc_increase_mb: Amount of memory to increase the memory per process in megabytes.
#             max_master_mem_overhead_mb: Maximum overhead memory for the master process in megabytes.
#             master_mem_overhead_increase_mb: Amount of memory to increase the overhead memory for the master process
#                                              in megabytes.
#         """
#         super(UltimateMemoryHandler, self).__init__()
#
#     @property
#     def handler_priority(self):
#         return self.PRIORITY_LAST
#
#     def check(self):
#         mem_check = super(UltimateMemoryHandler, self).check()
#         if mem_check:
#             raise ValueError('This error should have been caught by a standard MemoryHandler ...')
#         #TODO: Do we have some check that we can do here ?
#         return True
#
#     def correct(self):
#         if self.src_fw:
#             if len(self.fw_to_check.tasks) > 1:
#                 raise ValueError('More than 1 task found in "memory-fizzled" firework, not yet supported')
#             if self.memory_error is not None:
#                 raise ValueError('This error should have been caught by a standard MemoryHandler ...')
#             if self.queue_errors is not None and len(self.queue_errors) > 0:
#                 raise ValueError('Queue errors were found ... these should be handled properly by another handler')
#             # Information about the update of the memory (base mem per proc) in the queue adapter
#             queue_adapter_update = {}
#             old_mem_per_proc = self.queue_adapter.mem_per_proc
#             new_mem_per_proc = old_mem_per_proc + self.mem_per_proc_increase_mb
#             queue_adapter_update['mem_per_proc'] = new_mem_per_proc
#             return {'errors': [self.__class__.__name__],
#                     'actions': [{'action_type': 'modify_object',
#                                  'object': {'source': 'fw_spec', 'key': 'qtk_queueadapter'},
#                                  'action': {'_set': queue_adapter_update}}]}
#         else:
#             raise NotImplementedError('This handler cannot be used without the SRC scheme')<|MERGE_RESOLUTION|>--- conflicted
+++ resolved
@@ -34,15 +34,11 @@
     Determines whether the calculation ended correctly or not and fixes errors (including unconverged) if Abinit
     error handlers are available.
     """
-<<<<<<< HEAD
-    def __init__(self, critical_events=None, handlers=None):
-=======
 
     is_handler = True
     is_validator = True
 
-    def __init__(self, critical_events=None):
->>>>>>> 6bf9fd59
+    def __init__(self, critical_events=None, handlers=None):
         """
         Initializes the controller with the critical events that trigger the restart and a list of ErrorHandlers
 
@@ -218,7 +214,6 @@
 
         parser = events.EventsParser()
 
-<<<<<<< HEAD
         if not ofile.exists:
             if not mpiabort_file.exists:
                 return None
@@ -255,52 +250,6 @@
             # Return a report with an error entry with info on the exception.
             logger.critical("{}: Exception while parsing ABINIT events:\n {}".format(ofile, str(exc)))
             return parser.report_exception(ofile.path, exc)
-=======
-        # if not os.path.exists(abinit_log_file):
-        #     if not os.path.exists(abinit_mpi_abort_file):
-        #         return ControllerNote(controller=self,
-        #                               state=ControlReport.FAILED_UNKNOWN_REASON,
-        #                               problems=['abinit_log_file and abinit_mpi_abort_file non-existent'],
-        #                               actions=None)
-        #     else:
-        #         # ABINIT abort file without log!
-        #         abort_report = parser.parse(abinit_mpi_abort_file)
-        #         return ControlReport(controller=self,
-        #                              state=ControlReport.FAILED_UNKNOWN_REASON,
-        #                              problems=[abort_report.select(AbinitEvent)],
-        #                              actions=None)
-        #
-        # try:
-        #     report = parser.parse(abinit_log_file)
-        #
-        #     # Add events found in the ABI_MPIABORTFILE.
-        #     if os.path.exists(abinit_mpi_abort_file):
-        #         logger.critical("Found ABI_MPIABORTFILE!")
-        #         abort_report = parser.parse(abinit_mpi_abort_file)
-        #         if len(abort_report) == 0:
-        #             logger.warning("ABI_MPIABORTFILE but empty")
-        #         else:
-        #             if len(abort_report) != 1:
-        #                 logger.critical("Found more than one event in ABI_MPIABORTFILE")
-        #
-        #             # Add it to the initial report only if it differs
-        #             # from the last one found in the main log file.
-        #             last_abort_event = abort_report[-1]
-        #             if report and last_abort_event != report[-1]:
-        #                 report.append(last_abort_event)
-        #             else:
-        #                 report.append(last_abort_event)
-        #
-        #     return ControlReport(state=ControlReport.FAILED_UNKNOWN_REASON,
-        #                          problems=['abinit_log_file and abinit_mpi_abort_file non-existent'],
-        #                          actions=None)
-        #
-        # #except parser.Error as exc:
-        # except Exception as exc:
-        #     # Return a report with an error entry with info on the exception.
-        #     logger.critical("{}: Exception while parsing ABINIT events:\n {}".format(ofile, str(exc)))
-        #     return parser.report_exception(ofile.path, exc)
->>>>>>> 6bf9fd59
 
     def fix_abicritical(self, report, abiinput, outdir, queue_adapter=None):
         """
