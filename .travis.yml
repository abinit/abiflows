language: python
services: mongodb

# We don't actually use the Travis Python but conda
matrix:
  include:
    - os: linux
      python: 2.7
      env: PYTHON_VERSION=2.7
    - os: linux
      python: 3.6
      env: PYTHON_VERSION=3.6
#    - os: osx
#      python: 2.7
#      language: generic
#      env: PYTHON_VERSION=2.7

#dist: precise
sudo: false
install:
  #- sudo apt-get update
  - env

  # pip-based installation.
  #- pip install numpy
  #- travis_wait pip install -q -r requirements.txt
  #- travis_wait pip install -q -r requirements-optional.txt

  # Install conda https://conda.io/docs/travis.html
  - source dev_scripts/conda_installer.sh
  - conda config --add channels conda-forge

  # See https://github.com/BVLC/caffe/issues/3884 and https://docs.continuum.io/mkl-optimizations/
  - conda install nomkl
  - pip install pytest scripttest nose nose-exclude
<<<<<<< HEAD
  #- if [[ "${PYTHON_VERSION}" == "2.7" ]]; then conda install mock; fi
  - conda install mock
  - conda install pymongo
  - conda install pandas
  - conda install netcdf4
  - pip install mongoengine
  - pip install fireworks flask flask-mongoengine
  - pip install pep8 python-coveralls

  # Install abinit from abinit conda channel.
  - conda config --add channels conda-forge
=======
  - if [[ "${PYTHON_VERSION}" == "2.7" ]]; then conda install mock; fi
  - pip install pep8 python-coveralls

  # Install abinit from abinit conda channel.
>>>>>>> ee2e64fc
  #- conda install -c abinit abinit=8.2.2
  - conda install -c gmatteo abinit=8.6.1
  - abinit --version
  - abinit --build
<<<<<<< HEAD

  # Get pymatgen from matsci
  #- conda config --add channels matsci
  #- conda install pymatgen #=4.7.2
  # Use my pymatgen fork
  - git clone https://github.com/gmatteo/pymatgen.git && cd pymatgen && pip install -q -r requirements.txt && pip install -q -r requirements-optional.txt && python setup.py install && cd ../
  # pymatgen master
  #- git clone https://github.com/materialsproject/pymatgen.git && cd pymatgen && pip install -q -r requirements.txt && pip install -q -r requirements-optional.txt && python setup.py install && cd ../
=======
  # Get pymatgen from matsci
  #- conda config --add channels matsci
  #- conda install pymatgen #=4.7.2

  # Use gmatteo's pymatgen fork
  - git clone --depth=50 https://github.com/gmatteo/pymatgen.git && cd pymatgen && pip install -q -r requirements.txt && pip install -q -r requirements-optional.txt && python setup.py install && cd ../
  # Use pymatgen master
  #- git clone --depth=50 https://github.com/materialsproject/pymatgen.git && cd pymatgen && pip install -q -r requirements.txt && pip install -q -r requirements-optional.txt && python setup.py install && cd ../
  
  # Install abipy from github (develop)
  - git clone --depth=50 https://github.com/abinit/abipy.git && cd abipy && pip install -q -r requirements.txt && pip install -q -r requirements-optional.txt && python setup.py install && cd ../
  # Install abipy from PyPI 
  #- pip install abipy=0.2

  # phonopy is not a requirement but we test scripts in data/runs that use it
  - conda install -c conda-forge phonopy

  # Install Fireworks and mongodb
  - conda install pymongo 
  - pip install mongoengine
  - pip install fireworks flask flask-mongoengine
>>>>>>> ee2e64fc

  # Install abipy
  # Use abipy develop branch
  - git clone https://github.com/abinit/abipy.git && cd abipy && git checkout develop && pip install -q -r requirements.txt && pip install -q -r requirements-optional.txt && python setup.py install && cd ../

  - python setup.py install
  - mkdir -p ${HOME}/.abinit/abipy 
  - cp ./dev_scripts/travis_scheduler.yml ${HOME}/.abinit/abipy/scheduler.yml
  - cp ./dev_scripts/travis_manager.yml ${HOME}/.abinit/abipy/manager.yml
  - ./dev_scripts/pyclean.py .

  # Install bader (http://theory.cm.utexas.edu/henkelman/code/bader/) from matsci
  #- conda install -c matsci bader

before_script:
    # This to run tests requiring a graphical user e.g. mayavi
    # https://docs.travis-ci.com/user/gui-and-headless-browsers/#Using-xvfb-to-Run-Tests-That-Require-a-GUI
    #- "export DISPLAY=:99.0"
    #- "sh -e /etc/init.d/xvfb start"
    #- sleep 3 # give xvfb some time to start
    # https://github.com/travis-ci/travis-ci/issues/6307
    #- if [[ "${TRAVIS_OS_NAME}" == "osx" ]]; then rvm get head; fi 

# command to run tests
script: ./dev_scripts/runtests.sh

branches:
  only:
    - master
    - develop

after_success:
- if [[ "${PYTHON_VERSION}" == "2.7" && "${TRAVIS_OS_NAME}" == "linux" ]]; then coveralls; fi

notifications:
  email:
    recipients:
      - gmatteo@gmail.com
    on_success: change
    on_failure: always<|MERGE_RESOLUTION|>--- conflicted
+++ resolved
@@ -33,38 +33,17 @@
   # See https://github.com/BVLC/caffe/issues/3884 and https://docs.continuum.io/mkl-optimizations/
   - conda install nomkl
   - pip install pytest scripttest nose nose-exclude
-<<<<<<< HEAD
-  #- if [[ "${PYTHON_VERSION}" == "2.7" ]]; then conda install mock; fi
-  - conda install mock
-  - conda install pymongo
+  - if [[ "${PYTHON_VERSION}" == "2.7" ]]; then conda install mock; fi
   - conda install pandas
   - conda install netcdf4
-  - pip install mongoengine
-  - pip install fireworks flask flask-mongoengine
   - pip install pep8 python-coveralls
 
   # Install abinit from abinit conda channel.
-  - conda config --add channels conda-forge
-=======
-  - if [[ "${PYTHON_VERSION}" == "2.7" ]]; then conda install mock; fi
-  - pip install pep8 python-coveralls
-
-  # Install abinit from abinit conda channel.
->>>>>>> ee2e64fc
   #- conda install -c abinit abinit=8.2.2
   - conda install -c gmatteo abinit=8.6.1
   - abinit --version
   - abinit --build
-<<<<<<< HEAD
 
-  # Get pymatgen from matsci
-  #- conda config --add channels matsci
-  #- conda install pymatgen #=4.7.2
-  # Use my pymatgen fork
-  - git clone https://github.com/gmatteo/pymatgen.git && cd pymatgen && pip install -q -r requirements.txt && pip install -q -r requirements-optional.txt && python setup.py install && cd ../
-  # pymatgen master
-  #- git clone https://github.com/materialsproject/pymatgen.git && cd pymatgen && pip install -q -r requirements.txt && pip install -q -r requirements-optional.txt && python setup.py install && cd ../
-=======
   # Get pymatgen from matsci
   #- conda config --add channels matsci
   #- conda install pymatgen #=4.7.2
@@ -86,11 +65,6 @@
   - conda install pymongo 
   - pip install mongoengine
   - pip install fireworks flask flask-mongoengine
->>>>>>> ee2e64fc
-
-  # Install abipy
-  # Use abipy develop branch
-  - git clone https://github.com/abinit/abipy.git && cd abipy && git checkout develop && pip install -q -r requirements.txt && pip install -q -r requirements-optional.txt && python setup.py install && cd ../
 
   - python setup.py install
   - mkdir -p ${HOME}/.abinit/abipy 
